<?xml version="1.0" encoding="UTF-8"?>
<ui version="4.0">
 <class>MainWindow</class>
 <widget class="QMainWindow" name="MainWindow">
  <property name="geometry">
   <rect>
    <x>0</x>
    <y>0</y>
    <width>1104</width>
    <height>667</height>
   </rect>
  </property>
  <property name="windowTitle">
   <string>USDB Syncer</string>
  </property>
  <widget class="QWidget" name="centralwidget">
   <layout class="QVBoxLayout" name="verticalLayout_2" stretch="0,0,0,10,2">
    <item>
     <layout class="QHBoxLayout" name="horizontalLayout_3">
      <item>
       <spacer name="horizontalSpacer">
        <property name="orientation">
         <enum>Qt::Horizontal</enum>
        </property>
        <property name="sizeHint" stdset="0">
         <size>
          <width>347</width>
          <height>17</height>
         </size>
        </property>
       </spacer>
      </item>
      <item>
       <widget class="QGroupBox" name="groupBox_2">
        <property name="title">
         <string>Synchronize to local song directory</string>
        </property>
        <property name="checkable">
         <bool>false</bool>
        </property>
        <layout class="QHBoxLayout" name="horizontalLayout_4">
         <property name="leftMargin">
          <number>4</number>
         </property>
         <property name="topMargin">
          <number>4</number>
         </property>
         <property name="rightMargin">
          <number>4</number>
         </property>
         <property name="bottomMargin">
          <number>4</number>
         </property>
         <item>
          <widget class="QLineEdit" name="lineEdit_song_dir">
           <property name="text">
            <string>./songs</string>
           </property>
          </widget>
         </item>
         <item>
          <widget class="QPushButton" name="pushButton_select_song_dir">
           <property name="enabled">
            <bool>true</bool>
           </property>
           <property name="font">
            <font>
             <pointsize>16</pointsize>
            </font>
           </property>
           <property name="text">
            <string>Select song folder</string>
           </property>
          </widget>
         </item>
        </layout>
       </widget>
      </item>
     </layout>
    </item>
    <item>
     <layout class="QHBoxLayout" name="horizontalLayout_7">
      <item>
       <widget class="QLineEdit" name="lineEdit_search">
        <property name="placeholderText">
         <string>Search for anything ...</string>
        </property>
       </widget>
      </item>
      <item>
       <widget class="QPushButton" name="clear_filters">
        <property name="text">
         <string>Clear filters</string>
        </property>
       </widget>
      </item>
     </layout>
    </item>
    <item>
     <widget class="QGroupBox" name="groupBox_4">
      <property name="title">
       <string>Filters</string>
      </property>
      <layout class="QHBoxLayout" name="horizontalLayout_5" stretch="0,2,0,2,0,2,0,2,0,1,0,1,0,1,0">
       <property name="leftMargin">
        <number>4</number>
       </property>
       <property name="topMargin">
        <number>4</number>
       </property>
       <property name="rightMargin">
        <number>4</number>
       </property>
       <property name="bottomMargin">
        <number>4</number>
       </property>
       <item>
        <widget class="QLabel" name="label_10">
         <property name="text">
          <string/>
         </property>
         <property name="pixmap">
          <pixmap resource="../resources/resources.qrc">:/icons/artist.png</pixmap>
         </property>
        </widget>
       </item>
       <item>
        <widget class="QComboBox" name="comboBox_artist">
         <property name="editable">
          <bool>false</bool>
         </property>
         <item>
          <property name="text">
           <string>Any</string>
          </property>
         </item>
        </widget>
       </item>
       <item>
        <widget class="QLabel" name="label_11">
         <property name="text">
          <string/>
         </property>
         <property name="pixmap">
          <pixmap resource="../resources/resources.qrc">:/icons/title.png</pixmap>
         </property>
        </widget>
       </item>
       <item>
        <widget class="QComboBox" name="comboBox_title">
         <property name="editable">
          <bool>false</bool>
         </property>
         <item>
          <property name="text">
           <string>Any</string>
          </property>
         </item>
        </widget>
       </item>
       <item>
        <widget class="QLabel" name="label_12">
         <property name="text">
          <string/>
         </property>
         <property name="pixmap">
          <pixmap resource="../resources/resources.qrc">:/icons/language.png</pixmap>
         </property>
        </widget>
       </item>
       <item>
        <widget class="QComboBox" name="comboBox_language">
         <property name="editable">
          <bool>false</bool>
         </property>
         <item>
          <property name="text">
           <string>Any</string>
          </property>
         </item>
        </widget>
       </item>
       <item>
        <widget class="QLabel" name="label_13">
         <property name="text">
          <string/>
         </property>
         <property name="pixmap">
          <pixmap resource="../resources/resources.qrc">:/icons/edition.png</pixmap>
         </property>
        </widget>
       </item>
       <item>
        <widget class="QComboBox" name="comboBox_edition">
         <property name="editable">
          <bool>false</bool>
         </property>
         <item>
          <property name="text">
           <string>Any</string>
          </property>
         </item>
        </widget>
       </item>
       <item>
        <widget class="QLabel" name="label_14">
         <property name="text">
          <string/>
         </property>
         <property name="pixmap">
          <pixmap resource="../resources/resources.qrc">:/icons/golden_notes.png</pixmap>
         </property>
        </widget>
       </item>
       <item>
        <widget class="QComboBox" name="comboBox_golden_notes"/>
       </item>
       <item>
        <widget class="QLabel" name="label_15">
         <property name="text">
          <string/>
         </property>
         <property name="pixmap">
          <pixmap resource="../resources/resources.qrc">:/icons/rating.png</pixmap>
         </property>
        </widget>
       </item>
       <item>
        <widget class="QComboBox" name="comboBox_rating"/>
       </item>
       <item>
        <widget class="QLabel" name="label_16">
         <property name="text">
          <string/>
         </property>
         <property name="pixmap">
          <pixmap resource="../resources/resources.qrc">:/icons/views.png</pixmap>
         </property>
        </widget>
       </item>
       <item>
        <widget class="QComboBox" name="comboBox_views"/>
       </item>
       <item>
        <widget class="QComboBox" name="comboBox_sync_status"/>
       </item>
      </layout>
     </widget>
    </item>
    <item>
     <widget class="QTableView" name="tableView_availableSongs">
      <property name="editTriggers">
       <set>QAbstractItemView::NoEditTriggers</set>
      </property>
      <property name="alternatingRowColors">
       <bool>true</bool>
      </property>
      <property name="selectionMode">
       <enum>QAbstractItemView::MultiSelection</enum>
      </property>
      <property name="selectionBehavior">
       <enum>QAbstractItemView::SelectRows</enum>
      </property>
      <property name="sortingEnabled">
       <bool>true</bool>
      </property>
      <attribute name="verticalHeaderVisible">
       <bool>false</bool>
      </attribute>
      <attribute name="verticalHeaderMinimumSectionSize">
       <number>24</number>
      </attribute>
      <attribute name="verticalHeaderDefaultSectionSize">
       <number>24</number>
      </attribute>
     </widget>
    </item>
    <item>
     <layout class="QHBoxLayout" name="horizontalLayout">
      <item>
       <widget class="QGroupBox" name="groupBox_5">
        <property name="title">
         <string>Log</string>
        </property>
        <layout class="QHBoxLayout" name="horizontalLayout_8">
         <property name="leftMargin">
          <number>4</number>
         </property>
         <property name="topMargin">
          <number>4</number>
         </property>
         <property name="rightMargin">
          <number>4</number>
         </property>
         <property name="bottomMargin">
          <number>4</number>
         </property>
         <item>
          <layout class="QVBoxLayout" name="verticalLayout_3">
           <item>
            <widget class="QToolButton" name="toolButton_debugs">
             <property name="text">
              <string>Debugs</string>
             </property>
             <property name="icon">
              <iconset resource="../resources/resources.qrc">
               <normaloff>:/icons/bug.png</normaloff>:/icons/bug.png</iconset>
             </property>
             <property name="checkable">
              <bool>true</bool>
             </property>
            </widget>
           </item>
           <item>
            <widget class="QToolButton" name="toolButton_infos">
             <property name="toolTip">
              <string>Information</string>
             </property>
             <property name="text">
              <string>Infos</string>
             </property>
             <property name="icon">
              <iconset resource="../resources/resources.qrc">
               <normaloff>:/icons/info.png</normaloff>:/icons/info.png</iconset>
             </property>
             <property name="checkable">
              <bool>true</bool>
             </property>
             <property name="checked">
              <bool>true</bool>
             </property>
            </widget>
           </item>
           <item>
            <widget class="QToolButton" name="toolButton_warnings">
             <property name="toolTip">
              <string>Warnings</string>
             </property>
             <property name="text">
              <string>Warnings</string>
             </property>
             <property name="icon">
              <iconset resource="../resources/resources.qrc">
               <normaloff>:/icons/warning.png</normaloff>:/icons/warning.png</iconset>
             </property>
             <property name="checkable">
              <bool>true</bool>
             </property>
             <property name="checked">
              <bool>true</bool>
             </property>
            </widget>
           </item>
           <item>
            <widget class="QToolButton" name="toolButton_errors">
             <property name="toolTip">
              <string>Errors</string>
             </property>
             <property name="text">
              <string>Errors</string>
             </property>
             <property name="icon">
              <iconset resource="../resources/resources.qrc">
               <normaloff>:/icons/error.png</normaloff>:/icons/error.png</iconset>
             </property>
             <property name="checkable">
              <bool>true</bool>
             </property>
             <property name="checked">
              <bool>true</bool>
             </property>
            </widget>
           </item>
          </layout>
         </item>
         <item>
          <widget class="QPlainTextEdit" name="plainTextEdit">
           <property name="maximumSize">
            <size>
             <width>16777215</width>
             <height>16777215</height>
            </size>
           </property>
          </widget>
         </item>
        </layout>
       </widget>
      </item>
      <item>
       <widget class="QPushButton" name="pushButton_downloadSelectedSongs">
        <property name="enabled">
         <bool>true</bool>
        </property>
        <property name="font">
         <font>
          <pointsize>16</pointsize>
         </font>
        </property>
        <property name="text">
         <string>Download selected songs!</string>
        </property>
       </widget>
      </item>
     </layout>
    </item>
   </layout>
  </widget>
  <widget class="QMenuBar" name="menubar">
   <property name="geometry">
    <rect>
     <x>0</x>
     <y>0</y>
     <width>1104</width>
<<<<<<< HEAD
     <height>26</height>
=======
     <height>24</height>
>>>>>>> 89e3e45a
    </rect>
   </property>
   <widget class="QMenu" name="menu_tools">
    <property name="title">
     <string>Tools</string>
    </property>
    <addaction name="action_settings"/>
    <addaction name="action_meta_tags"/>
    <addaction name="action_generate_song_pdf"/>
    <addaction name="action_import_usdb_ids"/>
    <addaction name="action_export_usdb_ids"/>
   </widget>
   <widget class="QMenu" name="menu_sync">
    <property name="title">
     <string>Synchronize</string>
    </property>
    <addaction name="action_refetch_song_list"/>
    <addaction name="action_select_local_songs"/>
   </widget>
   <widget class="QMenu" name="menu_about">
    <property name="title">
     <string>About</string>
    </property>
    <addaction name="action_show_log"/>
   </widget>
   <addaction name="menu_sync"/>
   <addaction name="menu_tools"/>
   <addaction name="menu_about"/>
  </widget>
  <widget class="QStatusBar" name="statusbar"/>
  <action name="action_meta_tags">
   <property name="text">
    <string>Create Meta Tags</string>
   </property>
  </action>
  <action name="action_settings">
   <property name="text">
    <string>Settings</string>
   </property>
  </action>
  <action name="action_generate_song_pdf">
   <property name="text">
    <string>Generate Song List (PDF)...</string>
   </property>
  </action>
  <action name="action_refetch_song_list">
   <property name="icon">
    <iconset resource="../resources/resources.qrc">
     <normaloff>:/icons/faviconUSDB.ico</normaloff>:/icons/faviconUSDB.ico</iconset>
   </property>
   <property name="text">
    <string>Check USDB Song List</string>
   </property>
  </action>
  <action name="action_select_local_songs">
   <property name="text">
    <string>Select local Songs</string>
   </property>
  </action>
  <action name="action_show_log">
   <property name="text">
    <string>Show Log</string>
   </property>
  </action>
  <action name="action_import_usdb_ids">
   <property name="text">
    <string>Import USDB IDs</string>
   </property>
   <property name="toolTip">
    <string>Import USDB IDs</string>
   </property>
  </action>
  <action name="action_export_usdb_ids">
   <property name="text">
    <string>Export USDB IDs</string>
   </property>
  </action>
 </widget>
 <resources>
  <include location="../resources/resources.qrc"/>
 </resources>
 <connections/>
</ui><|MERGE_RESOLUTION|>--- conflicted
+++ resolved
@@ -411,11 +411,7 @@
      <x>0</x>
      <y>0</y>
      <width>1104</width>
-<<<<<<< HEAD
      <height>26</height>
-=======
-     <height>24</height>
->>>>>>> 89e3e45a
     </rect>
    </property>
    <widget class="QMenu" name="menu_tools">
