--- conflicted
+++ resolved
@@ -38,17 +38,12 @@
     return header, body
 
 
-<<<<<<< HEAD
 def get_params_from_video_tag(header: Dict[str, str]) -> Dict[str, str]:
     """Obtain additional resource parameter from overloaded video tag.
 
     Such an overloaded tag could be
 
     #VIDEO:a=example,co=foobar.jpg,bg=background.jpg
-=======
-def get_params_from_video_tag(header: dict[str, str]) -> dict[str, str]:
-    """Optain additional resource parameter from overloaded video tag.
->>>>>>> 3e0fb855
 
     Parameters:
         header: song meta data
