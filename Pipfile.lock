{
    "_meta": {
        "hash": {
<<<<<<< HEAD
            "sha256": "75889d87dbbae1465be9361515926edb623e3db1128ff1396d0f293aa97cfe22"
=======
            "sha256": "5a9c02c541783fbd661856d9e3d2e5ba97699958773a8f5d2f057003b6d30f86"
>>>>>>> fbf466b5
        },
        "pipfile-spec": 6,
        "requires": {
            "python_version": "3.11"
        },
        "sources": [
            {
                "name": "pypi",
                "url": "https://pypi.org/simple",
                "verify_ssl": true
            }
        ]
    },
    "default": {
        "absl-py": {
            "hashes": [
                "sha256:526a04eadab8b4ee719ce68f204172ead1027549089702d99b9059f129ff1308",
                "sha256:7820790efbb316739cde8b4e19357243fc3608a152024288513dd968d7d959ff"
            ],
            "markers": "python_version >= '3.7'",
            "version": "==2.1.0"
        },
        "altgraph": {
            "hashes": [
                "sha256:1b5afbb98f6c4dcadb2e2ae6ab9fa994bbb8c1d75f4fa96d340f9437ae454406",
                "sha256:642743b4750de17e655e6711601b077bc6598dbfa3ba5fa2b2a35ce12b508dff"
            ],
            "index": "pypi",
            "version": "==0.17.4"
        },
        "appdirs": {
            "hashes": [
                "sha256:7d5d0167b2b1ba821647616af46a749d1c653740dd0d2415100fe26e27afdf41",
                "sha256:a841dacd6b99318a741b166adb07e19ee71a274450e68237b4650ca1055ab128"
            ],
            "index": "pypi",
            "version": "==1.4.4"
        },
        "attrs": {
            "hashes": [
                "sha256:935dc3b529c262f6cf76e50877d35a4bd3c1de194fd41f47a2b7ae8f19971f30",
                "sha256:99b87a485a5820b23b879f04c2305b44b951b502fd64be915879d77a7e8fc6f1"
            ],
            "index": "pypi",
            "markers": "python_version >= '3.7'",
            "version": "==23.2.0"
        },
<<<<<<< HEAD
        "audio-separator": {
            "hashes": [
                "sha256:352dbbfe1f59de5c2b3da31fe8acc17420a0470010e2ef386671e5953436f6ce",
                "sha256:90838bf01c5cc3d61ee12158a5938ae95abee7249a0b8d6aca202a0f8a6cc76c"
            ],
            "index": "pypi",
            "markers": "python_version >= '3.9'",
            "version": "==0.16.4"
        },
        "audioread": {
            "hashes": [
                "sha256:4cdce70b8adc0da0a3c9e0d85fb10b3ace30fbdf8d1670fd443929b61d117c33",
                "sha256:ac5460a5498c48bdf2e8e767402583a4dcd13f4414d286f42ce4379e8b35066d"
            ],
            "markers": "python_version >= '3.6'",
            "version": "==3.0.1"
        },
        "backports.tarfile": {
            "hashes": [
                "sha256:91d59138ea401ee2a95e8b839c1e2f51f3e9ca76bdba8b6a29f8d773564686a8",
                "sha256:b2f4df351db942d094db94588bbf2c6938697a5f190f44c934acc697da56008b"
            ],
            "markers": "python_version < '3.12'",
            "version": "==1.1.0"
=======
        "backports.tarfile": {
            "hashes": [
                "sha256:77e284d754527b01fb1e6fa8a1afe577858ebe4e9dad8919e34c862cb399bc34",
                "sha256:d75e02c268746e1b8144c278978b6e98e85de6ad16f8e4b0844a154557eca991"
            ],
            "markers": "python_version < '3.12'",
            "version": "==1.2.0"
>>>>>>> fbf466b5
        },
        "beautifulsoup4": {
            "hashes": [
                "sha256:74e3d1928edc070d21748185c46e3fb33490f22f52a3addee9aee0f4f7781051",
                "sha256:b80878c9f40111313e55da8ba20bdba06d8fa3969fc68304167741bbf9e082ed"
            ],
            "index": "pypi",
            "markers": "python_full_version >= '3.6.0'",
            "version": "==4.12.3"
        },
        "brotli": {
            "hashes": [
                "sha256:03d20af184290887bdea3f0f78c4f737d126c74dc2f3ccadf07e54ceca3bf208",
                "sha256:0541e747cce78e24ea12d69176f6a7ddb690e62c425e01d31cc065e69ce55b48",
                "sha256:069a121ac97412d1fe506da790b3e69f52254b9df4eb665cd42460c837193354",
                "sha256:0b63b949ff929fbc2d6d3ce0e924c9b93c9785d877a21a1b678877ffbbc4423a",
                "sha256:0c6244521dda65ea562d5a69b9a26120769b7a9fb3db2fe9545935ed6735b128",
                "sha256:11d00ed0a83fa22d29bc6b64ef636c4552ebafcef57154b4ddd132f5638fbd1c",
                "sha256:141bd4d93984070e097521ed07e2575b46f817d08f9fa42b16b9b5f27b5ac088",
                "sha256:19c116e796420b0cee3da1ccec3b764ed2952ccfcc298b55a10e5610ad7885f9",
                "sha256:1ab4fbee0b2d9098c74f3057b2bc055a8bd92ccf02f65944a241b4349229185a",
                "sha256:1ae56aca0402a0f9a3431cddda62ad71666ca9d4dc3a10a142b9dce2e3c0cda3",
                "sha256:224e57f6eac61cc449f498cc5f0e1725ba2071a3d4f48d5d9dffba42db196438",
                "sha256:22fc2a8549ffe699bfba2256ab2ed0421a7b8fadff114a3d201794e45a9ff578",
                "sha256:23032ae55523cc7bccb4f6a0bf368cd25ad9bcdcc1990b64a647e7bbcce9cb5b",
                "sha256:2333e30a5e00fe0fe55903c8832e08ee9c3b1382aacf4db26664a16528d51b4b",
                "sha256:2954c1c23f81c2eaf0b0717d9380bd348578a94161a65b3a2afc62c86467dd68",
                "sha256:2de9d02f5bda03d27ede52e8cfe7b865b066fa49258cbab568720aa5be80a47d",
                "sha256:30924eb4c57903d5a7526b08ef4a584acc22ab1ffa085faceb521521d2de32dd",
                "sha256:316cc9b17edf613ac76b1f1f305d2a748f1b976b033b049a6ecdfd5612c70409",
                "sha256:38025d9f30cf4634f8309c6874ef871b841eb3c347e90b0851f63d1ded5212da",
                "sha256:39da8adedf6942d76dc3e46653e52df937a3c4d6d18fdc94a7c29d263b1f5b50",
                "sha256:3d7954194c36e304e1523f55d7042c59dc53ec20dd4e9ea9d151f1b62b4415c0",
                "sha256:4093c631e96fdd49e0377a9c167bfd75b6d0bad2ace734c6eb20b348bc3ea180",
                "sha256:43ce1b9935bfa1ede40028054d7f48b5469cd02733a365eec8a329ffd342915d",
                "sha256:4d4a848d1837973bf0f4b5e54e3bec977d99be36a7895c61abb659301b02c112",
                "sha256:4ed11165dd45ce798d99a136808a794a748d5dc38511303239d4e2363c0695dc",
                "sha256:510b5b1bfbe20e1a7b3baf5fed9e9451873559a976c1a78eebaa3b86c57b4265",
                "sha256:524f35912131cc2cabb00edfd8d573b07f2d9f21fa824bd3fb19725a9cf06327",
                "sha256:587ca6d3cef6e4e868102672d3bd9dc9698c309ba56d41c2b9c85bbb903cdb95",
                "sha256:5b3cc074004d968722f51e550b41a27be656ec48f8afaeeb45ebf65b561481dd",
                "sha256:5eeb539606f18a0b232d4ba45adccde4125592f3f636a6182b4a8a436548b914",
                "sha256:5f4d5ea15c9382135076d2fb28dde923352fe02951e66935a9efaac8f10e81b0",
                "sha256:5fb2ce4b8045c78ebbc7b8f3c15062e435d47e7393cc57c25115cfd49883747a",
                "sha256:6172447e1b368dcbc458925e5ddaf9113477b0ed542df258d84fa28fc45ceea7",
                "sha256:6c3020404e0b5eefd7c9485ccf8393cfb75ec38ce75586e046573c9dc29967a0",
                "sha256:70051525001750221daa10907c77830bc889cb6d865cc0b813d9db7fefc21451",
                "sha256:7905193081db9bfa73b1219140b3d315831cbff0d8941f22da695832f0dd188f",
                "sha256:7c4855522edb2e6ae7fdb58e07c3ba9111e7621a8956f481c68d5d979c93032e",
                "sha256:7e4c4629ddad63006efa0ef968c8e4751c5868ff0b1c5c40f76524e894c50248",
                "sha256:7f4bf76817c14aa98cc6697ac02f3972cb8c3da93e9ef16b9c66573a68014f91",
                "sha256:81de08ac11bcb85841e440c13611c00b67d3bf82698314928d0b676362546724",
                "sha256:861bf317735688269936f755fa136a99d1ed526883859f86e41a5d43c61d8966",
                "sha256:890b5a14ce214389b2cc36ce82f3093f96f4cc730c1cffdbefff77a7c71f2a97",
                "sha256:89f4988c7203739d48c6f806f1e87a1d96e0806d44f0fba61dba81392c9e474d",
                "sha256:8dadd1314583ec0bf2d1379f7008ad627cd6336625d6679cf2f8e67081b83acf",
                "sha256:901032ff242d479a0efa956d853d16875d42157f98951c0230f69e69f9c09bac",
                "sha256:906bc3a79de8c4ae5b86d3d75a8b77e44404b0f4261714306e3ad248d8ab0951",
                "sha256:919e32f147ae93a09fe064d77d5ebf4e35502a8df75c29fb05788528e330fe74",
                "sha256:929811df5462e182b13920da56c6e0284af407d1de637d8e536c5cd00a7daf60",
                "sha256:949f3b7c29912693cee0afcf09acd6ebc04c57af949d9bf77d6101ebb61e388c",
                "sha256:a090ca607cbb6a34b0391776f0cb48062081f5f60ddcce5d11838e67a01928d1",
                "sha256:a1fd8a29719ccce974d523580987b7f8229aeace506952fa9ce1d53a033873c8",
                "sha256:a37b8f0391212d29b3a91a799c8e4a2855e0576911cdfb2515487e30e322253d",
                "sha256:a3daabb76a78f829cafc365531c972016e4aa8d5b4bf60660ad8ecee19df7ccc",
                "sha256:a469274ad18dc0e4d316eefa616d1d0c2ff9da369af19fa6f3daa4f09671fd61",
                "sha256:a599669fd7c47233438a56936988a2478685e74854088ef5293802123b5b2460",
                "sha256:a743e5a28af5f70f9c080380a5f908d4d21d40e8f0e0c8901604d15cfa9ba751",
                "sha256:a77def80806c421b4b0af06f45d65a136e7ac0bdca3c09d9e2ea4e515367c7e9",
                "sha256:aac0411d20e345dc0920bdec5548e438e999ff68d77564d5e9463a7ca9d3e7b1",
                "sha256:ae15b066e5ad21366600ebec29a7ccbc86812ed267e4b28e860b8ca16a2bc474",
                "sha256:be36e3d172dc816333f33520154d708a2657ea63762ec16b62ece02ab5e4daf2",
                "sha256:c8146669223164fc87a7e3de9f81e9423c67a79d6b3447994dfb9c95da16e2d6",
                "sha256:c8fd5270e906eef71d4a8d19b7c6a43760c6abcfcc10c9101d14eb2357418de9",
                "sha256:caf9ee9a5775f3111642d33b86237b05808dafcd6268faa492250e9b78046eb2",
                "sha256:cdad5b9014d83ca68c25d2e9444e28e967ef16e80f6b436918c700c117a85467",
                "sha256:cdbc1fc1bc0bff1cef838eafe581b55bfbffaed4ed0318b724d0b71d4d377619",
                "sha256:ceb64bbc6eac5a140ca649003756940f8d6a7c444a68af170b3187623b43bebf",
                "sha256:d0c5516f0aed654134a2fc936325cc2e642f8a0e096d075209672eb321cff408",
                "sha256:d143fd47fad1db3d7c27a1b1d66162e855b5d50a89666af46e1679c496e8e579",
                "sha256:d192f0f30804e55db0d0e0a35d83a9fead0e9a359a9ed0285dbacea60cc10a84",
                "sha256:db85ecf4e609a48f4b29055f1e144231b90edc90af7481aa731ba2d059226b1b",
                "sha256:de6551e370ef19f8de1807d0a9aa2cdfdce2e85ce88b122fe9f6b2b076837e59",
                "sha256:e1140c64812cb9b06c922e77f1c26a75ec5e3f0fb2bf92cc8c58720dec276752",
                "sha256:e6a904cb26bfefc2f0a6f240bdf5233be78cd2488900a2f846f3c3ac8489ab80",
                "sha256:e84799f09591700a4154154cab9787452925578841a94321d5ee8fb9a9a328f0",
                "sha256:e93dfc1a1165e385cc8239fab7c036fb2cd8093728cbd85097b284d7b99249a2",
                "sha256:efa8b278894b14d6da122a72fefcebc28445f2d3f880ac59d46c90f4c13be9a3",
                "sha256:f0d8a7a6b5983c2496e364b969f0e526647a06b075d034f3297dc66f3b360c64",
                "sha256:f296c40e23065d0d6650c4aefe7470d2a25fffda489bcc3eb66083f3ac9f6643",
                "sha256:f66b5337fa213f1da0d9000bc8dc0cb5b896b726eefd9c6046f699b169c41b9e",
                "sha256:f733d788519c7e3e71f0855c96618720f5d3d60c3cb829d8bbb722dddce37985",
                "sha256:fce1473f3ccc4187f75b4690cfc922628aed4d3dd013d047f95a9b3919a86596",
                "sha256:fd5f17ff8f14003595ab414e45fce13d073e0762394f957182e69035c9f3d7c2",
                "sha256:fdc3ff3bfccdc6b9cc7c342c03aa2400683f0cb891d46e94b64a197910dc4064"
            ],
            "markers": "implementation_name == 'cpython'",
            "version": "==1.1.0"
        },
        "browser-cookie3": {
            "hashes": [
                "sha256:114e40fe80853211d65f14bc690a7d90c4c287251593dc5767692a950a9006d4",
                "sha256:3031ad14b96b47ef1e4c8545f2f463e10ad844ef834dcd0ebdae361e31c6119a"
            ],
            "index": "pypi",
            "version": "==0.19.1"
        },
        "certifi": {
            "hashes": [
<<<<<<< HEAD
                "sha256:0569859f95fc761b18b45ef421b1290a0f65f147e92a1e5eb3e635f9a5e4e66f",
                "sha256:dc383c07b76109f368f6106eee2b593b04a011ea4d55f652c6ca24a754d1cdd1"
            ],
            "markers": "python_version >= '3.6'",
            "version": "==2024.2.2"
=======
                "sha256:5a1e7645bc0ec61a09e26c36f6106dd4cf40c6db3a1fb6352b0244e7fb057c7b",
                "sha256:c198e21b1289c2ab85ee4e67bb4b4ef3ead0892059901a8d5b622f24a1101e90"
            ],
            "markers": "python_version >= '3.6'",
            "version": "==2024.7.4"
>>>>>>> fbf466b5
        },
        "cffi": {
            "hashes": [
                "sha256:0c9ef6ff37e974b73c25eecc13952c55bceed9112be2d9d938ded8e856138bcc",
                "sha256:131fd094d1065b19540c3d72594260f118b231090295d8c34e19a7bbcf2e860a",
                "sha256:1b8ebc27c014c59692bb2664c7d13ce7a6e9a629be20e54e7271fa696ff2b417",
                "sha256:2c56b361916f390cd758a57f2e16233eb4f64bcbeee88a4881ea90fca14dc6ab",
                "sha256:2d92b25dbf6cae33f65005baf472d2c245c050b1ce709cc4588cdcdd5495b520",
                "sha256:31d13b0f99e0836b7ff893d37af07366ebc90b678b6664c955b54561fc36ef36",
                "sha256:32c68ef735dbe5857c810328cb2481e24722a59a2003018885514d4c09af9743",
                "sha256:3686dffb02459559c74dd3d81748269ffb0eb027c39a6fc99502de37d501faa8",
                "sha256:582215a0e9adbe0e379761260553ba11c58943e4bbe9c36430c4ca6ac74b15ed",
                "sha256:5b50bf3f55561dac5438f8e70bfcdfd74543fd60df5fa5f62d94e5867deca684",
                "sha256:5bf44d66cdf9e893637896c7faa22298baebcd18d1ddb6d2626a6e39793a1d56",
                "sha256:6602bc8dc6f3a9e02b6c22c4fc1e47aa50f8f8e6d3f78a5e16ac33ef5fefa324",
                "sha256:673739cb539f8cdaa07d92d02efa93c9ccf87e345b9a0b556e3ecc666718468d",
                "sha256:68678abf380b42ce21a5f2abde8efee05c114c2fdb2e9eef2efdb0257fba1235",
                "sha256:68e7c44931cc171c54ccb702482e9fc723192e88d25a0e133edd7aff8fcd1f6e",
                "sha256:6b3d6606d369fc1da4fd8c357d026317fbb9c9b75d36dc16e90e84c26854b088",
                "sha256:748dcd1e3d3d7cd5443ef03ce8685043294ad6bd7c02a38d1bd367cfd968e000",
                "sha256:7651c50c8c5ef7bdb41108b7b8c5a83013bfaa8a935590c5d74627c047a583c7",
                "sha256:7b78010e7b97fef4bee1e896df8a4bbb6712b7f05b7ef630f9d1da00f6444d2e",
                "sha256:7e61e3e4fa664a8588aa25c883eab612a188c725755afff6289454d6362b9673",
                "sha256:80876338e19c951fdfed6198e70bc88f1c9758b94578d5a7c4c91a87af3cf31c",
                "sha256:8895613bcc094d4a1b2dbe179d88d7fb4a15cee43c052e8885783fac397d91fe",
                "sha256:88e2b3c14bdb32e440be531ade29d3c50a1a59cd4e51b1dd8b0865c54ea5d2e2",
                "sha256:8f8e709127c6c77446a8c0a8c8bf3c8ee706a06cd44b1e827c3e6a2ee6b8c098",
                "sha256:9cb4a35b3642fc5c005a6755a5d17c6c8b6bcb6981baf81cea8bfbc8903e8ba8",
                "sha256:9f90389693731ff1f659e55c7d1640e2ec43ff725cc61b04b2f9c6d8d017df6a",
                "sha256:a09582f178759ee8128d9270cd1344154fd473bb77d94ce0aeb2a93ebf0feaf0",
                "sha256:a6a14b17d7e17fa0d207ac08642c8820f84f25ce17a442fd15e27ea18d67c59b",
                "sha256:a72e8961a86d19bdb45851d8f1f08b041ea37d2bd8d4fd19903bc3083d80c896",
                "sha256:abd808f9c129ba2beda4cfc53bde801e5bcf9d6e0f22f095e45327c038bfe68e",
                "sha256:ac0f5edd2360eea2f1daa9e26a41db02dd4b0451b48f7c318e217ee092a213e9",
                "sha256:b29ebffcf550f9da55bec9e02ad430c992a87e5f512cd63388abb76f1036d8d2",
                "sha256:b2ca4e77f9f47c55c194982e10f058db063937845bb2b7a86c84a6cfe0aefa8b",
                "sha256:b7be2d771cdba2942e13215c4e340bfd76398e9227ad10402a8767ab1865d2e6",
                "sha256:b84834d0cf97e7d27dd5b7f3aca7b6e9263c56308ab9dc8aae9784abb774d404",
                "sha256:b86851a328eedc692acf81fb05444bdf1891747c25af7529e39ddafaf68a4f3f",
                "sha256:bcb3ef43e58665bbda2fb198698fcae6776483e0c4a631aa5647806c25e02cc0",
                "sha256:c0f31130ebc2d37cdd8e44605fb5fa7ad59049298b3f745c74fa74c62fbfcfc4",
                "sha256:c6a164aa47843fb1b01e941d385aab7215563bb8816d80ff3a363a9f8448a8dc",
                "sha256:d8a9d3ebe49f084ad71f9269834ceccbf398253c9fac910c4fd7053ff1386936",
                "sha256:db8e577c19c0fda0beb7e0d4e09e0ba74b1e4c092e0e40bfa12fe05b6f6d75ba",
                "sha256:dc9b18bf40cc75f66f40a7379f6a9513244fe33c0e8aa72e2d56b0196a7ef872",
                "sha256:e09f3ff613345df5e8c3667da1d918f9149bd623cd9070c983c013792a9a62eb",
                "sha256:e4108df7fe9b707191e55f33efbcb2d81928e10cea45527879a4749cbe472614",
                "sha256:e6024675e67af929088fda399b2094574609396b1decb609c55fa58b028a32a1",
                "sha256:e70f54f1796669ef691ca07d046cd81a29cb4deb1e5f942003f401c0c4a2695d",
                "sha256:e715596e683d2ce000574bae5d07bd522c781a822866c20495e52520564f0969",
                "sha256:e760191dd42581e023a68b758769e2da259b5d52e3103c6060ddc02c9edb8d7b",
                "sha256:ed86a35631f7bfbb28e108dd96773b9d5a6ce4811cf6ea468bb6a359b256b1e4",
                "sha256:ee07e47c12890ef248766a6e55bd38ebfb2bb8edd4142d56db91b21ea68b7627",
                "sha256:fa3a0128b152627161ce47201262d3140edb5a5c3da88d73a1b790a959126956",
                "sha256:fcc8eb6d5902bb1cf6dc4f187ee3ea80a1eba0a89aba40a5cb20a5087d961357"
            ],
<<<<<<< HEAD
            "markers": "python_version >= '3.8'",
=======
            "markers": "platform_python_implementation != 'PyPy'",
>>>>>>> fbf466b5
            "version": "==1.16.0"
        },
        "charset-normalizer": {
            "hashes": [
                "sha256:06435b539f889b1f6f4ac1758871aae42dc3a8c0e24ac9e60c2384973ad73027",
                "sha256:06a81e93cd441c56a9b65d8e1d043daeb97a3d0856d177d5c90ba85acb3db087",
                "sha256:0a55554a2fa0d408816b3b5cedf0045f4b8e1a6065aec45849de2d6f3f8e9786",
                "sha256:0b2b64d2bb6d3fb9112bafa732def486049e63de9618b5843bcdd081d8144cd8",
                "sha256:10955842570876604d404661fbccbc9c7e684caf432c09c715ec38fbae45ae09",
                "sha256:122c7fa62b130ed55f8f285bfd56d5f4b4a5b503609d181f9ad85e55c89f4185",
                "sha256:1ceae2f17a9c33cb48e3263960dc5fc8005351ee19db217e9b1bb15d28c02574",
                "sha256:1d3193f4a680c64b4b6a9115943538edb896edc190f0b222e73761716519268e",
                "sha256:1f79682fbe303db92bc2b1136016a38a42e835d932bab5b3b1bfcfbf0640e519",
                "sha256:2127566c664442652f024c837091890cb1942c30937add288223dc895793f898",
                "sha256:22afcb9f253dac0696b5a4be4a1c0f8762f8239e21b99680099abd9b2b1b2269",
                "sha256:25baf083bf6f6b341f4121c2f3c548875ee6f5339300e08be3f2b2ba1721cdd3",
                "sha256:2e81c7b9c8979ce92ed306c249d46894776a909505d8f5a4ba55b14206e3222f",
                "sha256:3287761bc4ee9e33561a7e058c72ac0938c4f57fe49a09eae428fd88aafe7bb6",
                "sha256:34d1c8da1e78d2e001f363791c98a272bb734000fcef47a491c1e3b0505657a8",
                "sha256:37e55c8e51c236f95b033f6fb391d7d7970ba5fe7ff453dad675e88cf303377a",
                "sha256:3d47fa203a7bd9c5b6cee4736ee84ca03b8ef23193c0d1ca99b5089f72645c73",
                "sha256:3e4d1f6587322d2788836a99c69062fbb091331ec940e02d12d179c1d53e25fc",
                "sha256:42cb296636fcc8b0644486d15c12376cb9fa75443e00fb25de0b8602e64c1714",
                "sha256:45485e01ff4d3630ec0d9617310448a8702f70e9c01906b0d0118bdf9d124cf2",
                "sha256:4a78b2b446bd7c934f5dcedc588903fb2f5eec172f3d29e52a9096a43722adfc",
                "sha256:4ab2fe47fae9e0f9dee8c04187ce5d09f48eabe611be8259444906793ab7cbce",
                "sha256:4d0d1650369165a14e14e1e47b372cfcb31d6ab44e6e33cb2d4e57265290044d",
                "sha256:549a3a73da901d5bc3ce8d24e0600d1fa85524c10287f6004fbab87672bf3e1e",
                "sha256:55086ee1064215781fff39a1af09518bc9255b50d6333f2e4c74ca09fac6a8f6",
                "sha256:572c3763a264ba47b3cf708a44ce965d98555f618ca42c926a9c1616d8f34269",
                "sha256:573f6eac48f4769d667c4442081b1794f52919e7edada77495aaed9236d13a96",
                "sha256:5b4c145409bef602a690e7cfad0a15a55c13320ff7a3ad7ca59c13bb8ba4d45d",
                "sha256:6463effa3186ea09411d50efc7d85360b38d5f09b870c48e4600f63af490e56a",
                "sha256:65f6f63034100ead094b8744b3b97965785388f308a64cf8d7c34f2f2e5be0c4",
                "sha256:663946639d296df6a2bb2aa51b60a2454ca1cb29835324c640dafb5ff2131a77",
                "sha256:6897af51655e3691ff853668779c7bad41579facacf5fd7253b0133308cf000d",
                "sha256:68d1f8a9e9e37c1223b656399be5d6b448dea850bed7d0f87a8311f1ff3dabb0",
                "sha256:6ac7ffc7ad6d040517be39eb591cac5ff87416c2537df6ba3cba3bae290c0fed",
                "sha256:6b3251890fff30ee142c44144871185dbe13b11bab478a88887a639655be1068",
                "sha256:6c4caeef8fa63d06bd437cd4bdcf3ffefe6738fb1b25951440d80dc7df8c03ac",
                "sha256:6ef1d82a3af9d3eecdba2321dc1b3c238245d890843e040e41e470ffa64c3e25",
                "sha256:753f10e867343b4511128c6ed8c82f7bec3bd026875576dfd88483c5c73b2fd8",
                "sha256:7cd13a2e3ddeed6913a65e66e94b51d80a041145a026c27e6bb76c31a853c6ab",
                "sha256:7ed9e526742851e8d5cc9e6cf41427dfc6068d4f5a3bb03659444b4cabf6bc26",
                "sha256:7f04c839ed0b6b98b1a7501a002144b76c18fb1c1850c8b98d458ac269e26ed2",
                "sha256:802fe99cca7457642125a8a88a084cef28ff0cf9407060f7b93dca5aa25480db",
                "sha256:80402cd6ee291dcb72644d6eac93785fe2c8b9cb30893c1af5b8fdd753b9d40f",
                "sha256:8465322196c8b4d7ab6d1e049e4c5cb460d0394da4a27d23cc242fbf0034b6b5",
                "sha256:86216b5cee4b06df986d214f664305142d9c76df9b6512be2738aa72a2048f99",
                "sha256:87d1351268731db79e0f8e745d92493ee2841c974128ef629dc518b937d9194c",
                "sha256:8bdb58ff7ba23002a4c5808d608e4e6c687175724f54a5dade5fa8c67b604e4d",
                "sha256:8c622a5fe39a48f78944a87d4fb8a53ee07344641b0562c540d840748571b811",
                "sha256:8d756e44e94489e49571086ef83b2bb8ce311e730092d2c34ca8f7d925cb20aa",
                "sha256:8f4a014bc36d3c57402e2977dada34f9c12300af536839dc38c0beab8878f38a",
                "sha256:9063e24fdb1e498ab71cb7419e24622516c4a04476b17a2dab57e8baa30d6e03",
                "sha256:90d558489962fd4918143277a773316e56c72da56ec7aa3dc3dbbe20fdfed15b",
                "sha256:923c0c831b7cfcb071580d3f46c4baf50f174be571576556269530f4bbd79d04",
                "sha256:95f2a5796329323b8f0512e09dbb7a1860c46a39da62ecb2324f116fa8fdc85c",
                "sha256:96b02a3dc4381e5494fad39be677abcb5e6634bf7b4fa83a6dd3112607547001",
                "sha256:9f96df6923e21816da7e0ad3fd47dd8f94b2a5ce594e00677c0013018b813458",
                "sha256:a10af20b82360ab00827f916a6058451b723b4e65030c5a18577c8b2de5b3389",
                "sha256:a50aebfa173e157099939b17f18600f72f84eed3049e743b68ad15bd69b6bf99",
                "sha256:a981a536974bbc7a512cf44ed14938cf01030a99e9b3a06dd59578882f06f985",
                "sha256:a9a8e9031d613fd2009c182b69c7b2c1ef8239a0efb1df3f7c8da66d5dd3d537",
                "sha256:ae5f4161f18c61806f411a13b0310bea87f987c7d2ecdbdaad0e94eb2e404238",
                "sha256:aed38f6e4fb3f5d6bf81bfa990a07806be9d83cf7bacef998ab1a9bd660a581f",
                "sha256:b01b88d45a6fcb69667cd6d2f7a9aeb4bf53760d7fc536bf679ec94fe9f3ff3d",
                "sha256:b261ccdec7821281dade748d088bb6e9b69e6d15b30652b74cbbac25e280b796",
                "sha256:b2b0a0c0517616b6869869f8c581d4eb2dd83a4d79e0ebcb7d373ef9956aeb0a",
                "sha256:b4a23f61ce87adf89be746c8a8974fe1c823c891d8f86eb218bb957c924bb143",
                "sha256:bd8f7df7d12c2db9fab40bdd87a7c09b1530128315d047a086fa3ae3435cb3a8",
                "sha256:beb58fe5cdb101e3a055192ac291b7a21e3b7ef4f67fa1d74e331a7f2124341c",
                "sha256:c002b4ffc0be611f0d9da932eb0f704fe2602a9a949d1f738e4c34c75b0863d5",
                "sha256:c083af607d2515612056a31f0a8d9e0fcb5876b7bfc0abad3ecd275bc4ebc2d5",
                "sha256:c180f51afb394e165eafe4ac2936a14bee3eb10debc9d9e4db8958fe36afe711",
                "sha256:c235ebd9baae02f1b77bcea61bce332cb4331dc3617d254df3323aa01ab47bd4",
                "sha256:cd70574b12bb8a4d2aaa0094515df2463cb429d8536cfb6c7ce983246983e5a6",
                "sha256:d0eccceffcb53201b5bfebb52600a5fb483a20b61da9dbc885f8b103cbe7598c",
                "sha256:d965bba47ddeec8cd560687584e88cf699fd28f192ceb452d1d7ee807c5597b7",
                "sha256:db364eca23f876da6f9e16c9da0df51aa4f104a972735574842618b8c6d999d4",
                "sha256:ddbb2551d7e0102e7252db79ba445cdab71b26640817ab1e3e3648dad515003b",
                "sha256:deb6be0ac38ece9ba87dea880e438f25ca3eddfac8b002a2ec3d9183a454e8ae",
                "sha256:e06ed3eb3218bc64786f7db41917d4e686cc4856944f53d5bdf83a6884432e12",
                "sha256:e27ad930a842b4c5eb8ac0016b0a54f5aebbe679340c26101df33424142c143c",
                "sha256:e537484df0d8f426ce2afb2d0f8e1c3d0b114b83f8850e5f2fbea0e797bd82ae",
                "sha256:eb00ed941194665c332bf8e078baf037d6c35d7c4f3102ea2d4f16ca94a26dc8",
                "sha256:eb6904c354526e758fda7167b33005998fb68c46fbc10e013ca97f21ca5c8887",
                "sha256:eb8821e09e916165e160797a6c17edda0679379a4be5c716c260e836e122f54b",
                "sha256:efcb3f6676480691518c177e3b465bcddf57cea040302f9f4e6e191af91174d4",
                "sha256:f27273b60488abe721a075bcca6d7f3964f9f6f067c8c4c605743023d7d3944f",
                "sha256:f30c3cb33b24454a82faecaf01b19c18562b1e89558fb6c56de4d9118a032fd5",
                "sha256:fb69256e180cb6c8a894fee62b3afebae785babc1ee98b81cdf68bbca1987f33",
                "sha256:fd1abc0d89e30cc4e02e4064dc67fcc51bd941eb395c502aac3ec19fab46b519",
                "sha256:ff8fa367d09b717b2a17a052544193ad76cd49979c805768879cb63d9ca50561"
            ],
            "markers": "python_full_version >= '3.7.0'",
            "version": "==3.3.2"
        },
        "colorama": {
            "hashes": [
                "sha256:08695f5cb7ed6e0531a20572697297273c47b8cae5a63ffc6d6ed5c201be6e44",
                "sha256:4f1d9991f5acc0ca119f9d443620b77f9d6b33703e51011c16baf57afb285fc6"
            ],
            "markers": "python_version >= '2.7' and python_version not in '3.0, 3.1, 3.2, 3.3, 3.4, 3.5, 3.6'",
            "version": "==0.4.6"
        },
        "coloredlogs": {
            "hashes": [
                "sha256:612ee75c546f53e92e70049c9dbfcc18c935a2b9a53b66085ce9ef6a6e5c0934",
                "sha256:7c991aa71a4577af2f82600d8f8f3a89f936baeaf9b50a9c197da014e5bf16b0"
            ],
            "markers": "python_version >= '2.7' and python_version not in '3.0, 3.1, 3.2, 3.3, 3.4'",
            "version": "==15.0.1"
        },
        "colorlog": {
            "hashes": [
                "sha256:3e3e079a41feb5a1b64f978b5ea4f46040a94f11f0e8bbb8261e3dbbeca64d44",
                "sha256:4dcbb62368e2800cb3c5abd348da7e53f6c362dda502ec27c560b2e58a66bd33"
            ],
            "markers": "python_version >= '3.6'",
            "version": "==6.8.2"
        },
<<<<<<< HEAD
        "contextlib2": {
            "hashes": [
                "sha256:3fbdb64466afd23abaf6c977627b75b6139a5a3e8ce38405c5b413aed7a0471f",
                "sha256:ab1e2bfe1d01d968e1b7e8d9023bc51ef3509bba217bb730cee3827e1ee82869"
            ],
            "markers": "python_version >= '3.6'",
            "version": "==21.6.0"
        },
        "cython": {
            "hashes": [
                "sha256:051069638abfb076900b0c2bcb6facf545655b3f429e80dd14365192074af5a4",
                "sha256:076e9fd4e0ca33c5fa00a7479180dbfb62f17fe928e2909f82da814536e96d2b",
                "sha256:077b61ee789e48700e25d4a16daa4258b8e65167136e457174df400cf9b4feab",
                "sha256:09f2000041db482cad3bfce94e1fa3a4c82b0e57390a164c02566cbbda8c4f12",
                "sha256:0bac3ccdd4e03924028220c62ae3529e17efa8ca7e9df9330de95de02f582b26",
                "sha256:0e9a885ec63d3955a08cefc4eec39fefa9fe14989c6e5e2382bd4aeb6bdb9bc3",
                "sha256:15b6d397f4ee5ad54e373589522af37935a32863f1b23fa8c6922adf833e28e2",
                "sha256:206e803598010ecc3813db8748ed685f7beeca6c413f982df9f8a505fce56563",
                "sha256:269f06e6961e8591d56e30b46e1a51b6ccb42cab04c29fa3b30d3e8723485fb4",
                "sha256:2c9c1e3e78909488f3b16fabae02308423fa6369ed96ab1e250807d344cfffd7",
                "sha256:2d29e617fd23cf4b83afe8f93f2966566c9f565918ad1e86a4502fe825cc0a79",
                "sha256:32fbad02d1189be75eb96456d9c73f5548078e5338d8fa153ecb0115b6ee279f",
                "sha256:35f6ede7c74024ed1982832ae61c9fad7cf60cc3f5b8c6a63bb34e38bc291936",
                "sha256:38d40fa1324ac47c04483d151f5e092406a147eac88a18aec789cf01c089c3f2",
                "sha256:3919a55ec9b6c7db6f68a004c21c05ed540c40dbe459ced5d801d5a1f326a053",
                "sha256:3cffb666e649dba23810732497442fb339ee67ba4e0be1f0579991e83fcc2436",
                "sha256:401aba1869a57aba2922ccb656a6320447e55ace42709b504c2f8e8b166f46e1",
                "sha256:407840c56385b9c085826fe300213e0e76ba15d1d47daf4b58569078ecb94446",
                "sha256:40fac59c3a7fbcd9c25aea64c342c890a5e2270ce64a1525e840807800167799",
                "sha256:4f610964ab252a83e573a427e28b103e2f1dd3c23bee54f32319f9e73c3c5499",
                "sha256:4fadb84193c25641973666e583df8df4e27c52cdc05ddce7c6f6510d690ba34a",
                "sha256:541fbe725d6534a90b93f8c577eb70924d664b227a4631b90a6e0506d1469591",
                "sha256:5a036d00caa73550a3a976432ef21c1e3fa12637e1616aab32caded35331ae96",
                "sha256:5bd49a3a9fdff65446a3e1c2bfc0ec85c6ce4c3cad27cd4ad7ba150a62b7fb59",
                "sha256:5f465443917d5c0f69825fca3b52b64c74ac3de0143b1fff6db8ba5b48c9fb4a",
                "sha256:64f1f8bba9d8f37c0cffc934792b4ac7c42d0891077127c11deebe9fa0a0f7e4",
                "sha256:651a15a8534ebfb9b58cb0b87c269c70984b6f9c88bfe65e4f635f0e3f07dfcd",
                "sha256:6c5af936940a38c300977b81598d9c0901158f220a58c177820e17e1774f1cf1",
                "sha256:712760879600907189c7d0d346851525545484e13cd8b787e94bfd293da8ccf0",
                "sha256:81f356c1c8c0885b8435bfc468025f545c5d764aa9c75ab662616dd1193c331e",
                "sha256:86998b01f6a6d48398df8467292c7637e57f7e3a2ca68655367f13f66fed7734",
                "sha256:8adcde00a8a88fab27509b558cd8c2959ab0c70c65d3814cfea8c68b83fa6dcd",
                "sha256:8c9c4c4f3ab8f8c02817b0e16e8fa7b8cc880f76e9b63fe9c010e60c1a6c2b13",
                "sha256:8f2864ab5fcd27a346f0b50f901ebeb8f60b25a60a575ccfd982e7f3e9674914",
                "sha256:90e2f514fc753b55245351305a399463103ec18666150bb1c36779b9862388e9",
                "sha256:950c0c7b770d2a7cec74fb6f5ccc321d0b51d151f48c075c0d0db635a60ba1b5",
                "sha256:9cc6a0e7e23a96dec3f3c9d39690d4281beabd5297855140d0d30855f950275e",
                "sha256:9ea31184c7b3a728ef1f81fccb161d8948c05aa86c79f63b74fb6f3ddec860ec",
                "sha256:9fa9e7786083b6aa61594c16979d621b62e61fcd9c2edd4761641b95c7fb34b2",
                "sha256:a181144c2f893ed8e6a994d43d0b96300bc99873f21e3b7334ca26c61c37b680",
                "sha256:a5e14a8c6a8157d2b0cdc2e8e3444905d20a0e78e19d2a097e89fb8b04b51f6b",
                "sha256:a9bb402674788a7f4061aeef8057632ec440123e74ed0fb425308a59afdfa10e",
                "sha256:a9c976e9ec429539a4367cb4b24d15a1e46b925976f4341143f49f5f161171f5",
                "sha256:acfbe0fff364d54906058fc61f2393f38cd7fa07d344d80923937b87e339adcf",
                "sha256:adc377aa33c3309191e617bf675fdbb51ca727acb9dc1aa23fc698d8121f7e23",
                "sha256:b74b700d6a793113d03fb54b63bdbadba6365379424bac7c0470605672769260",
                "sha256:bcc9795990e525c192bc5c0775e441d7d56d7a7d02210451e9e13c0448dba51b",
                "sha256:d092c0ddba7e9e530a5c5be4ac06db8360258acc27675d1fc86294a5dc8994c5",
                "sha256:d10fc9aa82e5e53a0b7fd118f9771199cddac8feb4a6d8350b7d4109085aa775",
                "sha256:d4e83a8ceff7af60064da4ccfce0ac82372544dd5392f1b350c34f1b04d0fae6",
                "sha256:dcc96739331fb854dcf503f94607576cfe8488066c61ca50dfd55836f132de99",
                "sha256:e876272548d73583e90babda94c1299537006cad7a34e515a06c51b41f8657aa",
                "sha256:e8df79b596633b8295eaa48b1157d796775c2bb078f32267d32f3001b687f2fd",
                "sha256:f43a58bf2434870d2fc42ac2e9ff8138c9e00c6251468de279d93fa279e9ba3b",
                "sha256:f4780d0f98ce28191c4d841c4358b5d5e79d96520650910cd59904123821c52d",
                "sha256:f8a2b8fa0fd8358bccb5f3304be563c4750aae175100463d212d5ea0ec74cbe0",
                "sha256:fc6e0faf5b57523b073f0cdefadcaef3a51235d519a0594865925cadb3aeadf0",
                "sha256:fcbb679c0b43514d591577fd0d20021c55c240ca9ccafbdb82d3fb95e5edfee2"
            ],
            "markers": "python_version >= '2.7' and python_version not in '3.0, 3.1, 3.2, 3.3'",
            "version": "==3.0.10"
=======
        "cryptography": {
            "hashes": [
                "sha256:013629ae70b40af70c9a7a5db40abe5d9054e6f4380e50ce769947b73bf3caad",
                "sha256:2346b911eb349ab547076f47f2e035fc8ff2c02380a7cbbf8d87114fa0f1c583",
                "sha256:2f66d9cd9147ee495a8374a45ca445819f8929a3efcd2e3df6428e46c3cbb10b",
                "sha256:2f88d197e66c65be5e42cd72e5c18afbfae3f741742070e3019ac8f4ac57262c",
                "sha256:31f721658a29331f895a5a54e7e82075554ccfb8b163a18719d342f5ffe5ecb1",
                "sha256:343728aac38decfdeecf55ecab3264b015be68fc2816ca800db649607aeee648",
                "sha256:5226d5d21ab681f432a9c1cf8b658c0cb02533eece706b155e5fbd8a0cdd3949",
                "sha256:57080dee41209e556a9a4ce60d229244f7a66ef52750f813bfbe18959770cfba",
                "sha256:5a94eccb2a81a309806027e1670a358b99b8fe8bfe9f8d329f27d72c094dde8c",
                "sha256:6b7c4f03ce01afd3b76cf69a5455caa9cfa3de8c8f493e0d3ab7d20611c8dae9",
                "sha256:7016f837e15b0a1c119d27ecd89b3515f01f90a8615ed5e9427e30d9cdbfed3d",
                "sha256:81884c4d096c272f00aeb1f11cf62ccd39763581645b0812e99a91505fa48e0c",
                "sha256:81d8a521705787afe7a18d5bfb47ea9d9cc068206270aad0b96a725022e18d2e",
                "sha256:8d09d05439ce7baa8e9e95b07ec5b6c886f548deb7e0f69ef25f64b3bce842f2",
                "sha256:961e61cefdcb06e0c6d7e3a1b22ebe8b996eb2bf50614e89384be54c48c6b63d",
                "sha256:9c0c1716c8447ee7dbf08d6db2e5c41c688544c61074b54fc4564196f55c25a7",
                "sha256:a0608251135d0e03111152e41f0cc2392d1e74e35703960d4190b2e0f4ca9c70",
                "sha256:a0c5b2b0585b6af82d7e385f55a8bc568abff8923af147ee3c07bd8b42cda8b2",
                "sha256:ad803773e9df0b92e0a817d22fd8a3675493f690b96130a5e24f1b8fabbea9c7",
                "sha256:b297f90c5723d04bcc8265fc2a0f86d4ea2e0f7ab4b6994459548d3a6b992a14",
                "sha256:ba4f0a211697362e89ad822e667d8d340b4d8d55fae72cdd619389fb5912eefe",
                "sha256:c4783183f7cb757b73b2ae9aed6599b96338eb957233c58ca8f49a49cc32fd5e",
                "sha256:c9bb2ae11bfbab395bdd072985abde58ea9860ed84e59dbc0463a5d0159f5b71",
                "sha256:cafb92b2bc622cd1aa6a1dce4b93307792633f4c5fe1f46c6b97cf67073ec961",
                "sha256:d45b940883a03e19e944456a558b67a41160e367a719833c53de6911cabba2b7",
                "sha256:dc0fdf6787f37b1c6b08e6dfc892d9d068b5bdb671198c72072828b80bd5fe4c",
                "sha256:dea567d1b0e8bc5764b9443858b673b734100c2871dc93163f58c46a97a83d28",
                "sha256:dec9b018df185f08483f294cae6ccac29e7a6e0678996587363dc352dc65c842",
                "sha256:e3ec3672626e1b9e55afd0df6d774ff0e953452886e06e0f1eb7eb0c832e8902",
                "sha256:e599b53fd95357d92304510fb7bda8523ed1f79ca98dce2f43c115950aa78801",
                "sha256:fa76fbb7596cc5839320000cdd5d0955313696d9511debab7ee7278fc8b5c84a",
                "sha256:fff12c88a672ab9c9c1cf7b0c80e3ad9e2ebd9d828d955c126be4fd3e5578c9e"
            ],
            "markers": "python_version >= '3.7'",
            "version": "==42.0.8"
>>>>>>> fbf466b5
        },
        "dbus-python": {
            "hashes": [
                "sha256:ad67819308618b5069537be237f8e68ca1c7fcc95ee4a121fe6845b1418248f8"
            ],
            "markers": "sys_platform == 'linux'",
            "version": "==1.3.2"
        },
        "decorator": {
            "hashes": [
                "sha256:637996211036b6385ef91435e4fae22989472f9d571faba8927ba8253acbc330",
                "sha256:b8c3f85900b9dc423225913c5aace94729fe1fa9763b38939a95226f02d37186"
            ],
            "markers": "python_version >= '3.5'",
            "version": "==5.1.1"
        },
        "diffq": {
            "hashes": [
                "sha256:02268472f1646cafe4fb3feaad9ac519f7e65d617871a58b56e71bc552fc8fb3",
                "sha256:0381dedef3b88b4910eedfd894610ecac9affd689c2191c96694b70b3366dd27",
                "sha256:049064861e974ebf00d0badab8b324c775037371419eda3150985b9d477b5bd2",
                "sha256:0729231949ec74641709ad9b713ba127898735ba20ec8f44677d984d2ce1c3b9",
                "sha256:0b0cf50749d1a80fb74ee9e5135e08f06b519ab57f5b725bb374b2866412b725",
                "sha256:1480ea49785dfdcc793a3f20043aba430f510d51487063e3617020f5a2d2a753",
                "sha256:15d5055ebfc629914689d66fcfa36f6d751fd45b4b2331ba0d3390604e2b40fa",
                "sha256:3467622841b15ece3d953fa42ad65f41703afe30e777bb910b96c89125174c8e",
                "sha256:36f568bb1bbf75ac5601115e6253828c8c7b21a0501d7fcdc3b9545f80dc74f7",
                "sha256:3aef094383d39e12508ddf61c45a377986b2d4bac26ee553b6504fee10e2ff9d",
                "sha256:3d8e6d6b882dd93568b41a7da9ff9657845ec08c82e71460544d0d04ed112320",
                "sha256:71575ca7202628ee1380a993aebee7e15c23ee12a96bc1a4dd1bff023aafdee2",
                "sha256:71a374573ec064227665208a5892d88032cb18736f68560d5522e0c48138ced1",
                "sha256:7566f823bda2f3f786dfea1ca2cfaa9663b854ccafcb1b185a4370690b628cf5",
                "sha256:78124e86f1e208830bfebe744c2321d92c65ba5d7e125d260ed418b4a2fa93df",
                "sha256:8937f15e45464fd899e9b3a6b1b57700c977367caf50a626f872dbb7883e3c1c",
                "sha256:8ff6ff92f3978770b0d2d355a5e553a554ea22732236cda9171c0683e5da5577",
                "sha256:967a30e3a9da922d8705c3dbf44bb82d5b76a3ad49ecaa4c9450d97479fe8a31",
                "sha256:9729121832c9abbbf4c443effe4e2c2952c48170d8c8255d79012d236c8dcd6d",
                "sha256:a5fc5cf4967d7cea065e75d2044824137ad08f1ccf7571d871cbf03bcf8809bd",
                "sha256:ce966eb21bbb983e5bf5957c5832cad57d0968b7c5602da4065c3d1603ef8a95",
                "sha256:cf990911fc2c932e505df9958ce50417f182fe9178b2dbe329173b29e6521727",
                "sha256:d62ffd89498611dbf32cde417f5fc8d222f450085b06afb4e8764307906ab2ca",
                "sha256:d6779a81fcb8045d006a5f309c52a34e48fefb73db99232b4b1452a8829c083c",
                "sha256:de84917882a3def0d71548e5366813f7e25a7b110d2085fe0b0fa4c9877f5098",
                "sha256:e793fed11642fdb4909efc0f87f2dbb52808dc5fa9865d7fcadb93ec5fd3aacd",
                "sha256:ee7f31d56f5131c2577dfa7bdb7d7284c5cce031fca0e30ac10d248b3e0e6841"
            ],
            "markers": "python_full_version >= '3.7.0'",
            "version": "==0.2.4"
        },
        "einops": {
            "hashes": [
                "sha256:0f3096f26b914f465f6ff3c66f5478f9a5e380bb367ffc6493a68143fbbf1fd1",
                "sha256:b2b04ad6081a3b227080c9bf5e3ace7160357ff03043cd66cc5b2319eb7031d1"
            ],
            "markers": "python_version >= '3.8'",
            "version": "==0.7.0"
        },
        "ffmpeg-normalize": {
            "hashes": [
                "sha256:3a29c6427e71714b3d4a26625daf5f840cc9ef4602bf79aecffac8db193ad935",
                "sha256:a5dbc8b8db2442d84b63a6759f973142fcb2ad72b70a6373bfab4017378b3289"
            ],
            "index": "pypi",
            "markers": "python_version >= '3.8'",
<<<<<<< HEAD
            "version": "==1.27.7"
=======
            "version": "==1.28.2"
>>>>>>> fbf466b5
        },
        "ffmpeg-progress-yield": {
            "hashes": [
                "sha256:732ef90d78f8b5c0b78be289050589299d128d03063be55a9deab80d67319a21",
                "sha256:9ae6ae5f832ae7c7b0f6518f1341fe6eee1ba8fc9d3400cba1cba38f2eaa461e"
            ],
            "markers": "python_version >= '3.8'",
            "version": "==0.7.8"
        },
        "filelock": {
            "hashes": [
                "sha256:404e5e9253aa60ad457cae1be07c0f0ca90a63931200a47d9b6a6af84fd7b45f",
                "sha256:d13f466618bfde72bd2c18255e269f72542c6e70e7bac83a0232d6b1cc5c8cf4"
            ],
            "markers": "python_version >= '3.8'",
            "version": "==3.13.4"
        },
        "filetype": {
            "hashes": [
                "sha256:66b56cd6474bf41d8c54660347d37afcc3f7d1970648de365c102ef77548aadb",
                "sha256:7ce71b6880181241cf7ac8697a2f1eb6a8bd9b429f7ad6d27b8db9ba5f1c2d25"
            ],
            "index": "pypi",
            "version": "==1.2.0"
        },
        "flatbuffers": {
            "hashes": [
                "sha256:8dbdec58f935f3765e4f7f3cf635ac3a77f83568138d6a2311f524ec96364812",
                "sha256:de2ec5b203f21441716617f38443e0a8ebf3d25bf0d9c0bb0ce68fa00ad546a4"
            ],
            "version": "==24.3.25"
        },
        "fsspec": {
            "hashes": [
                "sha256:918d18d41bf73f0e2b261824baeb1b124bcf771767e3a26425cd7dec3332f512",
                "sha256:f39780e282d7d117ffb42bb96992f8a90795e4d0fb0f661a70ca39fe9c43ded9"
            ],
            "markers": "python_version >= '3.8'",
            "version": "==2024.3.1"
        },
        "humanfriendly": {
            "hashes": [
                "sha256:1697e1a8a8f550fd43c2865cd84542fc175a61dcb779b6fee18cf6b6ccba1477",
                "sha256:6b0b831ce8f15f7300721aa49829fc4e83921a9a301cc7f606be6686a2288ddc"
            ],
            "markers": "python_version >= '2.7' and python_version not in '3.0, 3.1, 3.2, 3.3, 3.4'",
            "version": "==10.0"
        },
        "idna": {
            "hashes": [
                "sha256:028ff3aadf0609c1fd278d8ea3089299412a7a8b9bd005dd08b9f8285bcb5cfc",
                "sha256:82fee1fc78add43492d3a1898bfa6d8a904cc97d8427f683ed8e798d07761aa0"
            ],
            "markers": "python_version >= '3.5'",
            "version": "==3.7"
        },
        "importlib-metadata": {
            "hashes": [
<<<<<<< HEAD
                "sha256:30962b96c0c223483ed6cc7280e7f0199feb01a0e40cfae4d4450fc6fab1f570",
                "sha256:b78938b926ee8d5f020fc4772d487045805a55ddbad2ecf21c6d60938dc7fcd2"
            ],
            "index": "pypi",
            "markers": "python_version >= '3.8'",
            "version": "==7.1.0"
=======
                "sha256:15584cf2b1bf449d98ff8a6ff1abef57bf20f3ac6454f431736cd3e660921b2f",
                "sha256:188bd24e4c346d3f0a933f275c2fec67050326a856b9a359881d7c2a697e8812"
            ],
            "index": "pypi",
            "markers": "python_version >= '3.8'",
            "version": "==8.0.0"
>>>>>>> fbf466b5
        },
        "jaraco.classes": {
            "hashes": [
                "sha256:47a024b51d0239c0dd8c8540c6c7f484be3b8fcf0b2d85c13825780d3b3f3acd",
                "sha256:f662826b6bed8cace05e7ff873ce0f9283b5c924470fe664fff1c2f00f581790"
            ],
            "markers": "python_version >= '3.8'",
            "version": "==3.4.0"
        },
        "jaraco.context": {
            "hashes": [
                "sha256:3e16388f7da43d384a1a7cd3452e72e14732ac9fe459678773a3608a812bf266",
                "sha256:c2f67165ce1f9be20f32f650f25d8edfc1646a8aeee48ae06fb35f90763576d2"
            ],
            "markers": "python_version >= '3.8'",
            "version": "==5.3.0"
        },
        "jaraco.functools": {
            "hashes": [
                "sha256:3b24ccb921d6b593bdceb56ce14799204f473976e2a9d4b15b04d0f2c2326664",
                "sha256:d33fa765374c0611b52f8b3a795f8900869aa88c84769d4d1746cd68fb28c3e8"
            ],
            "markers": "python_version >= '3.8'",
            "version": "==4.0.1"
        },
<<<<<<< HEAD
        "jinja2": {
            "hashes": [
                "sha256:7d6d50dd97d52cbc355597bd845fabfbac3f551e1f99619e39a35ce8c370b5fa",
                "sha256:ac8bd6544d4bb2c9792bf3a159e80bba8fda7f07e81bc3aed565432d5925ba90"
            ],
            "markers": "python_version >= '3.7'",
            "version": "==3.1.3"
        },
        "joblib": {
            "hashes": [
                "sha256:1eb0dc091919cd384490de890cb5dfd538410a6d4b3b54eef09fb8c50b409b1c",
                "sha256:42942470d4062537be4d54c83511186da1fc14ba354961a2114da91efa9a4ed7"
            ],
            "markers": "python_version >= '3.8'",
            "version": "==1.4.0"
        },
        "julius": {
            "hashes": [
                "sha256:3c0f5f5306d7d6016fcc95196b274cae6f07e2c9596eed314e4e7641554fbb08"
            ],
            "markers": "python_full_version >= '3.6.0'",
            "version": "==0.2.7"
        },
        "keyring": {
            "hashes": [
                "sha256:26fc12e6a329d61d24aa47b22a7c5c3f35753df7d8f2860973cf94f4e1fb3427",
                "sha256:7230ea690525133f6ad536a9b5def74a4bd52642abe594761028fc044d7c7893"
            ],
            "index": "pypi",
            "markers": "python_version >= '3.8'",
            "version": "==25.1.0"
        },
        "lazy-loader": {
            "hashes": [
                "sha256:342aa8e14d543a154047afb4ba8ef17f5563baad3fc610d7b15b213b0f119efc",
                "sha256:47c75182589b91a4e1a85a136c074285a5ad4d9f39c63e0d7fb76391c4574cd1"
            ],
            "markers": "python_version >= '3.7'",
            "version": "==0.4"
        },
        "librosa": {
            "hashes": [
                "sha256:7ab91d9f5fcb75ea14848a05d3b1f825cf8d0c42ca160d19ae6874f2de2d8223",
                "sha256:832f7d150d6dd08ed2aa08c0567a4be58330635c32ddd2208de9bc91300802c7"
            ],
            "markers": "python_version >= '3.7'",
            "version": "==0.10.1"
        },
        "llvmlite": {
            "hashes": [
                "sha256:05cb7e9b6ce69165ce4d1b994fbdedca0c62492e537b0cc86141b6e2c78d5888",
                "sha256:08fa9ab02b0d0179c688a4216b8939138266519aaa0aa94f1195a8542faedb56",
                "sha256:3366938e1bf63d26c34fbfb4c8e8d2ded57d11e0567d5bb243d89aab1eb56098",
                "sha256:43d65cc4e206c2e902c1004dd5418417c4efa6c1d04df05c6c5675a27e8ca90e",
                "sha256:70f44ccc3c6220bd23e0ba698a63ec2a7d3205da0d848804807f37fc243e3f77",
                "sha256:763f8d8717a9073b9e0246998de89929071d15b47f254c10eef2310b9aac033d",
                "sha256:7e0c4c11c8c2aa9b0701f91b799cb9134a6a6de51444eff5a9087fc7c1384275",
                "sha256:81e674c2fe85576e6c4474e8c7e7aba7901ac0196e864fe7985492b737dbab65",
                "sha256:8d90edf400b4ceb3a0e776b6c6e4656d05c7187c439587e06f86afceb66d2be5",
                "sha256:a78ab89f1924fc11482209f6799a7a3fc74ddc80425a7a3e0e8174af0e9e2301",
                "sha256:ae511caed28beaf1252dbaf5f40e663f533b79ceb408c874c01754cafabb9cbf",
                "sha256:b2fce7d355068494d1e42202c7aff25d50c462584233013eb4470c33b995e3ee",
                "sha256:bb3975787f13eb97629052edb5017f6c170eebc1c14a0433e8089e5db43bcce6",
                "sha256:bdd3888544538a94d7ec99e7c62a0cdd8833609c85f0c23fcb6c5c591aec60ad",
                "sha256:c35da49666a21185d21b551fc3caf46a935d54d66969d32d72af109b5e7d2b6f",
                "sha256:c5bece0cdf77f22379f19b1959ccd7aee518afa4afbd3656c6365865f84903f9",
                "sha256:d0936c2067a67fb8816c908d5457d63eba3e2b17e515c5fe00e5ee2bace06040",
                "sha256:d47494552559e00d81bfb836cf1c4d5a5062e54102cc5767d5aa1e77ccd2505c",
                "sha256:d7599b65c7af7abbc978dbf345712c60fd596aa5670496561cc10e8a71cebfb2",
                "sha256:ebe66a86dc44634b59a3bc860c7b20d26d9aaffcd30364ebe8ba79161a9121f4",
                "sha256:f92b09243c0cc3f457da8b983f67bd8e1295d0f5b3746c7a1861d7a99403854a"
            ],
            "markers": "python_version >= '3.9'",
            "version": "==0.42.0"
        },
        "lxml": {
            "hashes": [
                "sha256:04ab5415bf6c86e0518d57240a96c4d1fcfc3cb370bb2ac2a732b67f579e5a04",
                "sha256:057cdc6b86ab732cf361f8b4d8af87cf195a1f6dc5b0ff3de2dced242c2015e0",
                "sha256:058a1308914f20784c9f4674036527e7c04f7be6fb60f5d61353545aa7fcb739",
                "sha256:08802f0c56ed150cc6885ae0788a321b73505d2263ee56dad84d200cab11c07a",
                "sha256:0a15438253b34e6362b2dc41475e7f80de76320f335e70c5528b7148cac253a1",
                "sha256:0c3f67e2aeda739d1cc0b1102c9a9129f7dc83901226cc24dd72ba275ced4218",
                "sha256:0e7259016bc4345a31af861fdce942b77c99049d6c2107ca07dc2bba2435c1d9",
                "sha256:0ed777c1e8c99b63037b91f9d73a6aad20fd035d77ac84afcc205225f8f41188",
                "sha256:0f5d65c39f16717a47c36c756af0fb36144069c4718824b7533f803ecdf91138",
                "sha256:0f8c09ed18ecb4ebf23e02b8e7a22a05d6411911e6fabef3a36e4f371f4f2585",
                "sha256:11a04306fcba10cd9637e669fd73aa274c1c09ca64af79c041aa820ea992b637",
                "sha256:1ae67b4e737cddc96c99461d2f75d218bdf7a0c3d3ad5604d1f5e7464a2f9ffe",
                "sha256:1c5bb205e9212d0ebddf946bc07e73fa245c864a5f90f341d11ce7b0b854475d",
                "sha256:1f7785f4f789fdb522729ae465adcaa099e2a3441519df750ebdccc481d961a1",
                "sha256:200e63525948e325d6a13a76ba2911f927ad399ef64f57898cf7c74e69b71095",
                "sha256:21c2e6b09565ba5b45ae161b438e033a86ad1736b8c838c766146eff8ceffff9",
                "sha256:2213afee476546a7f37c7a9b4ad4d74b1e112a6fafffc9185d6d21f043128c81",
                "sha256:27aa20d45c2e0b8cd05da6d4759649170e8dfc4f4e5ef33a34d06f2d79075d57",
                "sha256:2a66bf12fbd4666dd023b6f51223aed3d9f3b40fef06ce404cb75bafd3d89536",
                "sha256:2c9d147f754b1b0e723e6afb7ba1566ecb162fe4ea657f53d2139bbf894d050a",
                "sha256:2ddfe41ddc81f29a4c44c8ce239eda5ade4e7fc305fb7311759dd6229a080052",
                "sha256:31e9a882013c2f6bd2f2c974241bf4ba68c85eba943648ce88936d23209a2e01",
                "sha256:3249cc2989d9090eeac5467e50e9ec2d40704fea9ab72f36b034ea34ee65ca98",
                "sha256:3545039fa4779be2df51d6395e91a810f57122290864918b172d5dc7ca5bb433",
                "sha256:394ed3924d7a01b5bd9a0d9d946136e1c2f7b3dc337196d99e61740ed4bc6fe1",
                "sha256:3a6b45da02336895da82b9d472cd274b22dc27a5cea1d4b793874eead23dd14f",
                "sha256:3a74c4f27167cb95c1d4af1c0b59e88b7f3e0182138db2501c353555f7ec57f4",
                "sha256:3d0c3dd24bb4605439bf91068598d00c6370684f8de4a67c2992683f6c309d6b",
                "sha256:3dbe858ee582cbb2c6294dc85f55b5f19c918c2597855e950f34b660f1a5ede6",
                "sha256:3dc773b2861b37b41a6136e0b72a1a44689a9c4c101e0cddb6b854016acc0aa8",
                "sha256:3e183c6e3298a2ed5af9d7a356ea823bccaab4ec2349dc9ed83999fd289d14d5",
                "sha256:3f7765e69bbce0906a7c74d5fe46d2c7a7596147318dbc08e4a2431f3060e306",
                "sha256:417d14450f06d51f363e41cace6488519038f940676ce9664b34ebf5653433a5",
                "sha256:44f6c7caff88d988db017b9b0e4ab04934f11e3e72d478031efc7edcac6c622f",
                "sha256:491755202eb21a5e350dae00c6d9a17247769c64dcf62d8c788b5c135e179dc4",
                "sha256:4951e4f7a5680a2db62f7f4ab2f84617674d36d2d76a729b9a8be4b59b3659be",
                "sha256:52421b41ac99e9d91934e4d0d0fe7da9f02bfa7536bb4431b4c05c906c8c6919",
                "sha256:530e7c04f72002d2f334d5257c8a51bf409db0316feee7c87e4385043be136af",
                "sha256:533658f8fbf056b70e434dff7e7aa611bcacb33e01f75de7f821810e48d1bb66",
                "sha256:5670fb70a828663cc37552a2a85bf2ac38475572b0e9b91283dc09efb52c41d1",
                "sha256:56c22432809085b3f3ae04e6e7bdd36883d7258fcd90e53ba7b2e463efc7a6af",
                "sha256:58278b29cb89f3e43ff3e0c756abbd1518f3ee6adad9e35b51fb101c1c1daaec",
                "sha256:588008b8497667f1ddca7c99f2f85ce8511f8f7871b4a06ceede68ab62dff64b",
                "sha256:59565f10607c244bc4c05c0c5fa0c190c990996e0c719d05deec7030c2aa8289",
                "sha256:59689a75ba8d7ffca577aefd017d08d659d86ad4585ccc73e43edbfc7476781a",
                "sha256:5aea8212fb823e006b995c4dda533edcf98a893d941f173f6c9506126188860d",
                "sha256:5c670c0406bdc845b474b680b9a5456c561c65cf366f8db5a60154088c92d102",
                "sha256:5ca1e8188b26a819387b29c3895c47a5e618708fe6f787f3b1a471de2c4a94d9",
                "sha256:5d077bc40a1fe984e1a9931e801e42959a1e6598edc8a3223b061d30fbd26bbc",
                "sha256:5d5792e9b3fb8d16a19f46aa8208987cfeafe082363ee2745ea8b643d9cc5b45",
                "sha256:5dd1537e7cc06efd81371f5d1a992bd5ab156b2b4f88834ca852de4a8ea523fa",
                "sha256:5ea7b6766ac2dfe4bcac8b8595107665a18ef01f8c8343f00710b85096d1b53a",
                "sha256:622020d4521e22fb371e15f580d153134bfb68d6a429d1342a25f051ec72df1c",
                "sha256:627402ad8dea044dde2eccde4370560a2b750ef894c9578e1d4f8ffd54000461",
                "sha256:644df54d729ef810dcd0f7732e50e5ad1bd0a135278ed8d6bcb06f33b6b6f708",
                "sha256:64641a6068a16201366476731301441ce93457eb8452056f570133a6ceb15fca",
                "sha256:64c2baa7774bc22dd4474248ba16fe1a7f611c13ac6123408694d4cc93d66dbd",
                "sha256:6588c459c5627fefa30139be4d2e28a2c2a1d0d1c265aad2ba1935a7863a4913",
                "sha256:66bc5eb8a323ed9894f8fa0ee6cb3e3fb2403d99aee635078fd19a8bc7a5a5da",
                "sha256:68a2610dbe138fa8c5826b3f6d98a7cfc29707b850ddcc3e21910a6fe51f6ca0",
                "sha256:6935bbf153f9a965f1e07c2649c0849d29832487c52bb4a5c5066031d8b44fd5",
                "sha256:6992030d43b916407c9aa52e9673612ff39a575523c5f4cf72cdef75365709a5",
                "sha256:6a014510830df1475176466b6087fc0c08b47a36714823e58d8b8d7709132a96",
                "sha256:6ab833e4735a7e5533711a6ea2df26459b96f9eec36d23f74cafe03631647c41",
                "sha256:6cc6ee342fb7fa2471bd9b6d6fdfc78925a697bf5c2bcd0a302e98b0d35bfad3",
                "sha256:6cf58416653c5901e12624e4013708b6e11142956e7f35e7a83f1ab02f3fe456",
                "sha256:70a9768e1b9d79edca17890175ba915654ee1725975d69ab64813dd785a2bd5c",
                "sha256:70ac664a48aa64e5e635ae5566f5227f2ab7f66a3990d67566d9907edcbbf867",
                "sha256:71e97313406ccf55d32cc98a533ee05c61e15d11b99215b237346171c179c0b0",
                "sha256:7221d49259aa1e5a8f00d3d28b1e0b76031655ca74bb287123ef56c3db92f213",
                "sha256:74b28c6334cca4dd704e8004cba1955af0b778cf449142e581e404bd211fb619",
                "sha256:764b521b75701f60683500d8621841bec41a65eb739b8466000c6fdbc256c240",
                "sha256:78bfa756eab503673991bdcf464917ef7845a964903d3302c5f68417ecdc948c",
                "sha256:794f04eec78f1d0e35d9e0c36cbbb22e42d370dda1609fb03bcd7aeb458c6377",
                "sha256:79bd05260359170f78b181b59ce871673ed01ba048deef4bf49a36ab3e72e80b",
                "sha256:7a7efd5b6d3e30d81ec68ab8a88252d7c7c6f13aaa875009fe3097eb4e30b84c",
                "sha256:7c17b64b0a6ef4e5affae6a3724010a7a66bda48a62cfe0674dabd46642e8b54",
                "sha256:804f74efe22b6a227306dd890eecc4f8c59ff25ca35f1f14e7482bbce96ef10b",
                "sha256:853e074d4931dbcba7480d4dcab23d5c56bd9607f92825ab80ee2bd916edea53",
                "sha256:857500f88b17a6479202ff5fe5f580fc3404922cd02ab3716197adf1ef628029",
                "sha256:865bad62df277c04beed9478fe665b9ef63eb28fe026d5dedcb89b537d2e2ea6",
                "sha256:88e22fc0a6684337d25c994381ed8a1580a6f5ebebd5ad41f89f663ff4ec2885",
                "sha256:8b9c07e7a45bb64e21df4b6aa623cb8ba214dfb47d2027d90eac197329bb5e94",
                "sha256:8de8f9d6caa7f25b204fc861718815d41cbcf27ee8f028c89c882a0cf4ae4134",
                "sha256:8e77c69d5892cb5ba71703c4057091e31ccf534bd7f129307a4d084d90d014b8",
                "sha256:9123716666e25b7b71c4e1789ec829ed18663152008b58544d95b008ed9e21e9",
                "sha256:958244ad566c3ffc385f47dddde4145088a0ab893504b54b52c041987a8c1863",
                "sha256:96323338e6c14e958d775700ec8a88346014a85e5de73ac7967db0367582049b",
                "sha256:9676bfc686fa6a3fa10cd4ae6b76cae8be26eb5ec6811d2a325636c460da1806",
                "sha256:9b0ff53900566bc6325ecde9181d89afadc59c5ffa39bddf084aaedfe3b06a11",
                "sha256:9b9ec9c9978b708d488bec36b9e4c94d88fd12ccac3e62134a9d17ddba910ea9",
                "sha256:9c6ad0fbf105f6bcc9300c00010a2ffa44ea6f555df1a2ad95c88f5656104817",
                "sha256:9ca66b8e90daca431b7ca1408cae085d025326570e57749695d6a01454790e95",
                "sha256:9e2addd2d1866fe112bc6f80117bcc6bc25191c5ed1bfbcf9f1386a884252ae8",
                "sha256:a0af35bd8ebf84888373630f73f24e86bf016642fb8576fba49d3d6b560b7cbc",
                "sha256:a2b44bec7adf3e9305ce6cbfa47a4395667e744097faed97abb4728748ba7d47",
                "sha256:a2dfe7e2473f9b59496247aad6e23b405ddf2e12ef0765677b0081c02d6c2c0b",
                "sha256:a55ee573116ba208932e2d1a037cc4b10d2c1cb264ced2184d00b18ce585b2c0",
                "sha256:a7baf9ffc238e4bf401299f50e971a45bfcc10a785522541a6e3179c83eabf0a",
                "sha256:a8d5c70e04aac1eda5c829a26d1f75c6e5286c74743133d9f742cda8e53b9c2f",
                "sha256:a91481dbcddf1736c98a80b122afa0f7296eeb80b72344d7f45dc9f781551f56",
                "sha256:ab31a88a651039a07a3ae327d68ebdd8bc589b16938c09ef3f32a4b809dc96ef",
                "sha256:abc25c3cab9ec7fcd299b9bcb3b8d4a1231877e425c650fa1c7576c5107ab851",
                "sha256:adfb84ca6b87e06bc6b146dc7da7623395db1e31621c4785ad0658c5028b37d7",
                "sha256:afbbdb120d1e78d2ba8064a68058001b871154cc57787031b645c9142b937a62",
                "sha256:afd5562927cdef7c4f5550374acbc117fd4ecc05b5007bdfa57cc5355864e0a4",
                "sha256:b070bbe8d3f0f6147689bed981d19bbb33070225373338df755a46893528104a",
                "sha256:b0b58fbfa1bf7367dde8a557994e3b1637294be6cf2169810375caf8571a085c",
                "sha256:b560e3aa4b1d49e0e6c847d72665384db35b2f5d45f8e6a5c0072e0283430533",
                "sha256:b6241d4eee5f89453307c2f2bfa03b50362052ca0af1efecf9fef9a41a22bb4f",
                "sha256:b6787b643356111dfd4032b5bffe26d2f8331556ecb79e15dacb9275da02866e",
                "sha256:bcbf4af004f98793a95355980764b3d80d47117678118a44a80b721c9913436a",
                "sha256:beb72935a941965c52990f3a32d7f07ce869fe21c6af8b34bf6a277b33a345d3",
                "sha256:bf2e2458345d9bffb0d9ec16557d8858c9c88d2d11fed53998512504cd9df49b",
                "sha256:c2d35a1d047efd68027817b32ab1586c1169e60ca02c65d428ae815b593e65d4",
                "sha256:c38d7b9a690b090de999835f0443d8aa93ce5f2064035dfc48f27f02b4afc3d0",
                "sha256:c6f2c8372b98208ce609c9e1d707f6918cc118fea4e2c754c9f0812c04ca116d",
                "sha256:c817d420c60a5183953c783b0547d9eb43b7b344a2c46f69513d5952a78cddf3",
                "sha256:c8ba129e6d3b0136a0f50345b2cb3db53f6bda5dd8c7f5d83fbccba97fb5dcb5",
                "sha256:c94e75445b00319c1fad60f3c98b09cd63fe1134a8a953dcd48989ef42318534",
                "sha256:cc4691d60512798304acb9207987e7b2b7c44627ea88b9d77489bbe3e6cc3bd4",
                "sha256:cc518cea79fd1e2f6c90baafa28906d4309d24f3a63e801d855e7424c5b34144",
                "sha256:cd53553ddad4a9c2f1f022756ae64abe16da1feb497edf4d9f87f99ec7cf86bd",
                "sha256:cf22b41fdae514ee2f1691b6c3cdeae666d8b7fa9434de445f12bbeee0cf48dd",
                "sha256:d38c8f50ecf57f0463399569aa388b232cf1a2ffb8f0a9a5412d0db57e054860",
                "sha256:d3be9b2076112e51b323bdf6d5a7f8a798de55fb8d95fcb64bd179460cdc0704",
                "sha256:d4f2cc7060dc3646632d7f15fe68e2fa98f58e35dd5666cd525f3b35d3fed7f8",
                "sha256:d7520db34088c96cc0e0a3ad51a4fd5b401f279ee112aa2b7f8f976d8582606d",
                "sha256:d793bebb202a6000390a5390078e945bbb49855c29c7e4d56a85901326c3b5d9",
                "sha256:da052e7962ea2d5e5ef5bc0355d55007407087392cf465b7ad84ce5f3e25fe0f",
                "sha256:dae0ed02f6b075426accbf6b2863c3d0a7eacc1b41fb40f2251d931e50188dad",
                "sha256:ddc678fb4c7e30cf830a2b5a8d869538bc55b28d6c68544d09c7d0d8f17694dc",
                "sha256:df2e6f546c4df14bc81f9498bbc007fbb87669f1bb707c6138878c46b06f6510",
                "sha256:e02c5175f63effbd7c5e590399c118d5db6183bbfe8e0d118bdb5c2d1b48d937",
                "sha256:e196a4ff48310ba62e53a8e0f97ca2bca83cdd2fe2934d8b5cb0df0a841b193a",
                "sha256:e233db59c8f76630c512ab4a4daf5a5986da5c3d5b44b8e9fc742f2a24dbd460",
                "sha256:e32be23d538753a8adb6c85bd539f5fd3b15cb987404327c569dfc5fd8366e85",
                "sha256:e3d30321949861404323c50aebeb1943461a67cd51d4200ab02babc58bd06a86",
                "sha256:e89580a581bf478d8dcb97d9cd011d567768e8bc4095f8557b21c4d4c5fea7d0",
                "sha256:e998e304036198b4f6914e6a1e2b6f925208a20e2042563d9734881150c6c246",
                "sha256:ec42088248c596dbd61d4ae8a5b004f97a4d91a9fd286f632e42e60b706718d7",
                "sha256:efa7b51824aa0ee957ccd5a741c73e6851de55f40d807f08069eb4c5a26b2baa",
                "sha256:f0a1bc63a465b6d72569a9bba9f2ef0334c4e03958e043da1920299100bc7c08",
                "sha256:f18a5a84e16886898e51ab4b1d43acb3083c39b14c8caeb3589aabff0ee0b270",
                "sha256:f2a9efc53d5b714b8df2b4b3e992accf8ce5bbdfe544d74d5c6766c9e1146a3a",
                "sha256:f3bbbc998d42f8e561f347e798b85513ba4da324c2b3f9b7969e9c45b10f6169",
                "sha256:f42038016852ae51b4088b2862126535cc4fc85802bfe30dea3500fdfaf1864e",
                "sha256:f443cdef978430887ed55112b491f670bba6462cea7a7742ff8f14b7abb98d75",
                "sha256:f51969bac61441fd31f028d7b3b45962f3ecebf691a510495e5d2cd8c8092dbd",
                "sha256:f8aca2e3a72f37bfc7b14ba96d4056244001ddcc18382bd0daa087fd2e68a354",
                "sha256:f9737bf36262046213a28e789cc82d82c6ef19c85a0cf05e75c670a33342ac2c",
                "sha256:fd6037392f2d57793ab98d9e26798f44b8b4da2f2464388588f48ac52c489ea1",
                "sha256:feaa45c0eae424d3e90d78823f3828e7dc42a42f21ed420db98da2c4ecf0a2cb",
                "sha256:ff097ae562e637409b429a7ac958a20aab237a0378c42dabaa1e3abf2f896e5f",
                "sha256:ff46d772d5f6f73564979cd77a4fffe55c916a05f3cb70e7c9c0590059fb29ef"
            ],
            "index": "pypi",
            "markers": "python_version >= '3.6'",
            "version": "==5.2.1"
=======
        "jeepney": {
            "hashes": [
                "sha256:5efe48d255973902f6badc3ce55e2aa6c5c3b3bc642059ef3a91247bcfcc5806",
                "sha256:c0a454ad016ca575060802ee4d590dd912e35c122fa04e70306de3d076cce755"
            ],
            "markers": "python_version >= '3.7' and 'bsd' in sys_platform or sys_platform == 'linux'",
            "version": "==0.8.0"
        },
        "keyring": {
            "hashes": [
                "sha256:2458681cdefc0dbc0b7eb6cf75d0b98e59f9ad9b2d4edd319d18f68bdca95e50",
                "sha256:daaffd42dbda25ddafb1ad5fec4024e5bbcfe424597ca1ca452b299861e49f1b"
            ],
            "index": "pypi",
            "markers": "python_version >= '3.8'",
            "version": "==25.2.1"
        },
        "lxml": {
            "hashes": [
                "sha256:02437fb7308386867c8b7b0e5bc4cd4b04548b1c5d089ffb8e7b31009b961dc3",
                "sha256:02f6a8eb6512fdc2fd4ca10a49c341c4e109aa6e9448cc4859af5b949622715a",
                "sha256:05f8757b03208c3f50097761be2dea0aba02e94f0dc7023ed73a7bb14ff11eb0",
                "sha256:06668e39e1f3c065349c51ac27ae430719d7806c026fec462e5693b08b95696b",
                "sha256:07542787f86112d46d07d4f3c4e7c760282011b354d012dc4141cc12a68cef5f",
                "sha256:08ea0f606808354eb8f2dfaac095963cb25d9d28e27edcc375d7b30ab01abbf6",
                "sha256:0969e92af09c5687d769731e3f39ed62427cc72176cebb54b7a9d52cc4fa3b73",
                "sha256:0a028b61a2e357ace98b1615fc03f76eb517cc028993964fe08ad514b1e8892d",
                "sha256:0b3f5016e00ae7630a4b83d0868fca1e3d494c78a75b1c7252606a3a1c5fc2ad",
                "sha256:13e69be35391ce72712184f69000cda04fc89689429179bc4c0ae5f0b7a8c21b",
                "sha256:16a8326e51fcdffc886294c1e70b11ddccec836516a343f9ed0f82aac043c24a",
                "sha256:19b4e485cd07b7d83e3fe3b72132e7df70bfac22b14fe4bf7a23822c3a35bff5",
                "sha256:1a2569a1f15ae6c8c64108a2cd2b4a858fc1e13d25846be0666fc144715e32ab",
                "sha256:1a7aca7964ac4bb07680d5c9d63b9d7028cace3e2d43175cb50bba8c5ad33316",
                "sha256:1b590b39ef90c6b22ec0be925b211298e810b4856909c8ca60d27ffbca6c12e6",
                "sha256:1d8a701774dfc42a2f0b8ccdfe7dbc140500d1049e0632a611985d943fcf12df",
                "sha256:1e275ea572389e41e8b039ac076a46cb87ee6b8542df3fff26f5baab43713bca",
                "sha256:2304d3c93f2258ccf2cf7a6ba8c761d76ef84948d87bf9664e14d203da2cd264",
                "sha256:23441e2b5339bc54dc949e9e675fa35efe858108404ef9aa92f0456929ef6fe8",
                "sha256:23cfafd56887eaed93d07bc4547abd5e09d837a002b791e9767765492a75883f",
                "sha256:28bf95177400066596cdbcfc933312493799382879da504633d16cf60bba735b",
                "sha256:2eb2227ce1ff998faf0cd7fe85bbf086aa41dfc5af3b1d80867ecfe75fb68df3",
                "sha256:2fb0ba3e8566548d6c8e7dd82a8229ff47bd8fb8c2da237607ac8e5a1b8312e5",
                "sha256:303f540ad2dddd35b92415b74b900c749ec2010e703ab3bfd6660979d01fd4ed",
                "sha256:339ee4a4704bc724757cd5dd9dc8cf4d00980f5d3e6e06d5847c1b594ace68ab",
                "sha256:33ce9e786753743159799fdf8e92a5da351158c4bfb6f2db0bf31e7892a1feb5",
                "sha256:343ab62e9ca78094f2306aefed67dcfad61c4683f87eee48ff2fd74902447726",
                "sha256:34e17913c431f5ae01d8658dbf792fdc457073dcdfbb31dc0cc6ab256e664a8d",
                "sha256:364d03207f3e603922d0d3932ef363d55bbf48e3647395765f9bfcbdf6d23632",
                "sha256:38b67afb0a06b8575948641c1d6d68e41b83a3abeae2ca9eed2ac59892b36706",
                "sha256:3a745cc98d504d5bd2c19b10c79c61c7c3df9222629f1b6210c0368177589fb8",
                "sha256:3b019d4ee84b683342af793b56bb35034bd749e4cbdd3d33f7d1107790f8c472",
                "sha256:3b6a30a9ab040b3f545b697cb3adbf3696c05a3a68aad172e3fd7ca73ab3c835",
                "sha256:3d1e35572a56941b32c239774d7e9ad724074d37f90c7a7d499ab98761bd80cf",
                "sha256:3d98de734abee23e61f6b8c2e08a88453ada7d6486dc7cdc82922a03968928db",
                "sha256:453d037e09a5176d92ec0fd282e934ed26d806331a8b70ab431a81e2fbabf56d",
                "sha256:45f9494613160d0405682f9eee781c7e6d1bf45f819654eb249f8f46a2c22545",
                "sha256:4820c02195d6dfb7b8508ff276752f6b2ff8b64ae5d13ebe02e7667e035000b9",
                "sha256:49095a38eb333aaf44c06052fd2ec3b8f23e19747ca7ec6f6c954ffea6dbf7be",
                "sha256:4aefd911793b5d2d7a921233a54c90329bf3d4a6817dc465f12ffdfe4fc7b8fe",
                "sha256:4bc6cb140a7a0ad1f7bc37e018d0ed690b7b6520ade518285dc3171f7a117905",
                "sha256:4c30a2f83677876465f44c018830f608fa3c6a8a466eb223535035fbc16f3438",
                "sha256:50127c186f191b8917ea2fb8b206fbebe87fd414a6084d15568c27d0a21d60db",
                "sha256:50ccb5d355961c0f12f6cf24b7187dbabd5433f29e15147a67995474f27d1776",
                "sha256:519895c99c815a1a24a926d5b60627ce5ea48e9f639a5cd328bda0515ea0f10c",
                "sha256:54401c77a63cc7d6dc4b4e173bb484f28a5607f3df71484709fe037c92d4f0ed",
                "sha256:546cf886f6242dff9ec206331209db9c8e1643ae642dea5fdbecae2453cb50fd",
                "sha256:55ce6b6d803890bd3cc89975fca9de1dff39729b43b73cb15ddd933b8bc20484",
                "sha256:56793b7a1a091a7c286b5f4aa1fe4ae5d1446fe742d00cdf2ffb1077865db10d",
                "sha256:57f0a0bbc9868e10ebe874e9f129d2917750adf008fe7b9c1598c0fbbfdde6a6",
                "sha256:5b8c041b6265e08eac8a724b74b655404070b636a8dd6d7a13c3adc07882ef30",
                "sha256:5e097646944b66207023bc3c634827de858aebc226d5d4d6d16f0b77566ea182",
                "sha256:60499fe961b21264e17a471ec296dcbf4365fbea611bf9e303ab69db7159ce61",
                "sha256:610b5c77428a50269f38a534057444c249976433f40f53e3b47e68349cca1425",
                "sha256:625e3ef310e7fa3a761d48ca7ea1f9d8718a32b1542e727d584d82f4453d5eeb",
                "sha256:657a972f46bbefdbba2d4f14413c0d079f9ae243bd68193cb5061b9732fa54c1",
                "sha256:69ab77a1373f1e7563e0fb5a29a8440367dec051da6c7405333699d07444f511",
                "sha256:6a520b4f9974b0a0a6ed73c2154de57cdfd0c8800f4f15ab2b73238ffed0b36e",
                "sha256:6d68ce8e7b2075390e8ac1e1d3a99e8b6372c694bbe612632606d1d546794207",
                "sha256:6dcc3d17eac1df7859ae01202e9bb11ffa8c98949dcbeb1069c8b9a75917e01b",
                "sha256:6dfdc2bfe69e9adf0df4915949c22a25b39d175d599bf98e7ddf620a13678585",
                "sha256:739e36ef7412b2bd940f75b278749106e6d025e40027c0b94a17ef7968d55d56",
                "sha256:7429e7faa1a60cad26ae4227f4dd0459efde239e494c7312624ce228e04f6391",
                "sha256:74da9f97daec6928567b48c90ea2c82a106b2d500f397eeb8941e47d30b1ca85",
                "sha256:74e4f025ef3db1c6da4460dd27c118d8cd136d0391da4e387a15e48e5c975147",
                "sha256:75a9632f1d4f698b2e6e2e1ada40e71f369b15d69baddb8968dcc8e683839b18",
                "sha256:76acba4c66c47d27c8365e7c10b3d8016a7da83d3191d053a58382311a8bf4e1",
                "sha256:79d1fb9252e7e2cfe4de6e9a6610c7cbb99b9708e2c3e29057f487de5a9eaefa",
                "sha256:7ce7ad8abebe737ad6143d9d3bf94b88b93365ea30a5b81f6877ec9c0dee0a48",
                "sha256:7ed07b3062b055d7a7f9d6557a251cc655eed0b3152b76de619516621c56f5d3",
                "sha256:7ff762670cada8e05b32bf1e4dc50b140790909caa8303cfddc4d702b71ea184",
                "sha256:8268cbcd48c5375f46e000adb1390572c98879eb4f77910c6053d25cc3ac2c67",
                "sha256:875a3f90d7eb5c5d77e529080d95140eacb3c6d13ad5b616ee8095447b1d22e7",
                "sha256:89feb82ca055af0fe797a2323ec9043b26bc371365847dbe83c7fd2e2f181c34",
                "sha256:8a7e24cb69ee5f32e003f50e016d5fde438010c1022c96738b04fc2423e61706",
                "sha256:8ab6a358d1286498d80fe67bd3d69fcbc7d1359b45b41e74c4a26964ca99c3f8",
                "sha256:8b8df03a9e995b6211dafa63b32f9d405881518ff1ddd775db4e7b98fb545e1c",
                "sha256:8cf85a6e40ff1f37fe0f25719aadf443686b1ac7652593dc53c7ef9b8492b115",
                "sha256:8e8d351ff44c1638cb6e980623d517abd9f580d2e53bfcd18d8941c052a5a009",
                "sha256:9164361769b6ca7769079f4d426a41df6164879f7f3568be9086e15baca61466",
                "sha256:96e85aa09274955bb6bd483eaf5b12abadade01010478154b0ec70284c1b1526",
                "sha256:981a06a3076997adf7c743dcd0d7a0415582661e2517c7d961493572e909aa1d",
                "sha256:9cd5323344d8ebb9fb5e96da5de5ad4ebab993bbf51674259dbe9d7a18049525",
                "sha256:9d6c6ea6a11ca0ff9cd0390b885984ed31157c168565702959c25e2191674a14",
                "sha256:a02d3c48f9bb1e10c7788d92c0c7db6f2002d024ab6e74d6f45ae33e3d0288a3",
                "sha256:a233bb68625a85126ac9f1fc66d24337d6e8a0f9207b688eec2e7c880f012ec0",
                "sha256:a2f6a1bc2460e643785a2cde17293bd7a8f990884b822f7bca47bee0a82fc66b",
                "sha256:a6d17e0370d2516d5bb9062c7b4cb731cff921fc875644c3d751ad857ba9c5b1",
                "sha256:a6d2092797b388342c1bc932077ad232f914351932353e2e8706851c870bca1f",
                "sha256:ab67ed772c584b7ef2379797bf14b82df9aa5f7438c5b9a09624dd834c1c1aaf",
                "sha256:ac6540c9fff6e3813d29d0403ee7a81897f1d8ecc09a8ff84d2eea70ede1cdbf",
                "sha256:ae4073a60ab98529ab8a72ebf429f2a8cc612619a8c04e08bed27450d52103c0",
                "sha256:ae791f6bd43305aade8c0e22f816b34f3b72b6c820477aab4d18473a37e8090b",
                "sha256:aef5474d913d3b05e613906ba4090433c515e13ea49c837aca18bde190853dff",
                "sha256:b0b3f2df149efb242cee2ffdeb6674b7f30d23c9a7af26595099afaf46ef4e88",
                "sha256:b128092c927eaf485928cec0c28f6b8bead277e28acf56800e972aa2c2abd7a2",
                "sha256:b16db2770517b8799c79aa80f4053cd6f8b716f21f8aca962725a9565ce3ee40",
                "sha256:b336b0416828022bfd5a2e3083e7f5ba54b96242159f83c7e3eebaec752f1716",
                "sha256:b47633251727c8fe279f34025844b3b3a3e40cd1b198356d003aa146258d13a2",
                "sha256:b537bd04d7ccd7c6350cdaaaad911f6312cbd61e6e6045542f781c7f8b2e99d2",
                "sha256:b5e4ef22ff25bfd4ede5f8fb30f7b24446345f3e79d9b7455aef2836437bc38a",
                "sha256:b74b9ea10063efb77a965a8d5f4182806fbf59ed068b3c3fd6f30d2ac7bee734",
                "sha256:bb2dc4898180bea79863d5487e5f9c7c34297414bad54bcd0f0852aee9cfdb87",
                "sha256:bbc4b80af581e18568ff07f6395c02114d05f4865c2812a1f02f2eaecf0bfd48",
                "sha256:bcc98f911f10278d1daf14b87d65325851a1d29153caaf146877ec37031d5f36",
                "sha256:be49ad33819d7dcc28a309b86d4ed98e1a65f3075c6acd3cd4fe32103235222b",
                "sha256:bec4bd9133420c5c52d562469c754f27c5c9e36ee06abc169612c959bd7dbb07",
                "sha256:c2faf60c583af0d135e853c86ac2735ce178f0e338a3c7f9ae8f622fd2eb788c",
                "sha256:c689d0d5381f56de7bd6966a4541bff6e08bf8d3871bbd89a0c6ab18aa699573",
                "sha256:c7079d5eb1c1315a858bbf180000757db8ad904a89476653232db835c3114001",
                "sha256:cb3942960f0beb9f46e2a71a3aca220d1ca32feb5a398656be934320804c0df9",
                "sha256:cd9e78285da6c9ba2d5c769628f43ef66d96ac3085e59b10ad4f3707980710d3",
                "sha256:cf2a978c795b54c539f47964ec05e35c05bd045db5ca1e8366988c7f2fe6b3ce",
                "sha256:d14a0d029a4e176795cef99c056d58067c06195e0c7e2dbb293bf95c08f772a3",
                "sha256:d237ba6664b8e60fd90b8549a149a74fcc675272e0e95539a00522e4ca688b04",
                "sha256:d26a618ae1766279f2660aca0081b2220aca6bd1aa06b2cf73f07383faf48927",
                "sha256:d28cb356f119a437cc58a13f8135ab8a4c8ece18159eb9194b0d269ec4e28083",
                "sha256:d4ed0c7cbecde7194cd3228c044e86bf73e30a23505af852857c09c24e77ec5d",
                "sha256:d83e2d94b69bf31ead2fa45f0acdef0757fa0458a129734f59f67f3d2eb7ef32",
                "sha256:d8bbcd21769594dbba9c37d3c819e2d5847656ca99c747ddb31ac1701d0c0ed9",
                "sha256:d9b342c76003c6b9336a80efcc766748a333573abf9350f4094ee46b006ec18f",
                "sha256:dc911208b18842a3a57266d8e51fc3cfaccee90a5351b92079beed912a7914c2",
                "sha256:dfa7c241073d8f2b8e8dbc7803c434f57dbb83ae2a3d7892dd068d99e96efe2c",
                "sha256:e282aedd63c639c07c3857097fc0e236f984ceb4089a8b284da1c526491e3f3d",
                "sha256:e290d79a4107d7d794634ce3e985b9ae4f920380a813717adf61804904dc4393",
                "sha256:e3d9d13603410b72787579769469af730c38f2f25505573a5888a94b62b920f8",
                "sha256:e481bba1e11ba585fb06db666bfc23dbe181dbafc7b25776156120bf12e0d5a6",
                "sha256:e49b052b768bb74f58c7dda4e0bdf7b79d43a9204ca584ffe1fb48a6f3c84c66",
                "sha256:eb00b549b13bd6d884c863554566095bf6fa9c3cecb2e7b399c4bc7904cb33b5",
                "sha256:ec87c44f619380878bd49ca109669c9f221d9ae6883a5bcb3616785fa8f94c97",
                "sha256:edcfa83e03370032a489430215c1e7783128808fd3e2e0a3225deee278585196",
                "sha256:f11ae142f3a322d44513de1018b50f474f8f736bc3cd91d969f464b5bfef8836",
                "sha256:f2a09f6184f17a80897172863a655467da2b11151ec98ba8d7af89f17bf63dae",
                "sha256:f5b65529bb2f21ac7861a0e94fdbf5dc0daab41497d18223b46ee8515e5ad297",
                "sha256:f60fdd125d85bf9c279ffb8e94c78c51b3b6a37711464e1f5f31078b45002421",
                "sha256:f61efaf4bed1cc0860e567d2ecb2363974d414f7f1f124b1df368bbf183453a6",
                "sha256:f90e552ecbad426eab352e7b2933091f2be77115bb16f09f78404861c8322981",
                "sha256:f956196ef61369f1685d14dad80611488d8dc1ef00be57c0c5a03064005b0f30",
                "sha256:fb91819461b1b56d06fa4bcf86617fac795f6a99d12239fb0c68dbeba41a0a30",
                "sha256:fbc9d316552f9ef7bba39f4edfad4a734d3d6f93341232a9dddadec4f15d425f",
                "sha256:ff69a9a0b4b17d78170c73abe2ab12084bdf1691550c5629ad1fe7849433f324",
                "sha256:ffb2be176fed4457e445fe540617f0252a72a8bc56208fd65a690fdb1f57660b"
            ],
            "index": "pypi",
            "markers": "python_version >= '3.6'",
            "version": "==5.2.2"
>>>>>>> fbf466b5
        },
        "lz4": {
            "hashes": [
                "sha256:01fe674ef2889dbb9899d8a67361e0c4a2c833af5aeb37dd505727cf5d2a131e",
                "sha256:054b4631a355606e99a42396f5db4d22046a3397ffc3269a348ec41eaebd69d2",
                "sha256:0a136e44a16fc98b1abc404fbabf7f1fada2bdab6a7e970974fb81cf55b636d0",
                "sha256:0e9c410b11a31dbdc94c05ac3c480cb4b222460faf9231f12538d0074e56c563",
                "sha256:222a7e35137d7539c9c33bb53fcbb26510c5748779364014235afc62b0ec797f",
                "sha256:24b3206de56b7a537eda3a8123c644a2b7bf111f0af53bc14bed90ce5562d1aa",
                "sha256:2b901c7784caac9a1ded4555258207d9e9697e746cc8532129f150ffe1f6ba0d",
                "sha256:2f7b1839f795315e480fb87d9bc60b186a98e3e5d17203c6e757611ef7dcef61",
                "sha256:30e8c20b8857adef7be045c65f47ab1e2c4fabba86a9fa9a997d7674a31ea6b6",
                "sha256:31ea4be9d0059c00b2572d700bf2c1bc82f241f2c3282034a759c9a4d6ca4dc2",
                "sha256:337cb94488a1b060ef1685187d6ad4ba8bc61d26d631d7ba909ee984ea736be1",
                "sha256:33c9a6fd20767ccaf70649982f8f3eeb0884035c150c0b818ea660152cf3c809",
                "sha256:363ab65bf31338eb364062a15f302fc0fab0a49426051429866d71c793c23394",
                "sha256:43cf03059c0f941b772c8aeb42a0813d68d7081c009542301637e5782f8a33e2",
                "sha256:56f4fe9c6327adb97406f27a66420b22ce02d71a5c365c48d6b656b4aaeb7775",
                "sha256:5d35533bf2cee56f38ced91f766cd0038b6abf46f438a80d50c52750088be93f",
                "sha256:6756212507405f270b66b3ff7f564618de0606395c0fe10a7ae2ffcbbe0b1fba",
                "sha256:6cdc60e21ec70266947a48839b437d46025076eb4b12c76bd47f8e5eb8a75dcc",
                "sha256:abc197e4aca8b63f5ae200af03eb95fb4b5055a8f990079b5bdf042f568469dd",
                "sha256:b14d948e6dce389f9a7afc666d60dd1e35fa2138a8ec5306d30cd2e30d36b40c",
                "sha256:b47839b53956e2737229d70714f1d75f33e8ac26e52c267f0197b3189ca6de24",
                "sha256:b6d9ec061b9eca86e4dcc003d93334b95d53909afd5a32c6e4f222157b50c071",
                "sha256:b891880c187e96339474af2a3b2bfb11a8e4732ff5034be919aa9029484cd201",
                "sha256:bca8fccc15e3add173da91be8f34121578dc777711ffd98d399be35487c934bf",
                "sha256:c81703b12475da73a5d66618856d04b1307e43428a7e59d98cfe5a5d608a74c6",
                "sha256:d2507ee9c99dbddd191c86f0e0c8b724c76d26b0602db9ea23232304382e1f21",
                "sha256:e36cd7b9d4d920d3bfc2369840da506fa68258f7bb176b8743189793c055e43d",
                "sha256:e7d84b479ddf39fe3ea05387f10b779155fc0990125f4fb35d636114e1c63a2e",
                "sha256:eac9af361e0d98335a02ff12fb56caeb7ea1196cf1a49dbf6f17828a131da807",
                "sha256:edfd858985c23523f4e5a7526ca6ee65ff930207a7ec8a8f57a01eae506aaee7",
                "sha256:ee9ff50557a942d187ec85462bb0960207e7ec5b19b3b48949263993771c6205",
                "sha256:f0e822cd7644995d9ba248cb4b67859701748a93e2ab7fc9bc18c599a52e4604",
                "sha256:f180904f33bdd1e92967923a43c22899e303906d19b2cf8bb547db6653ea6e7d",
                "sha256:f1d18718f9d78182c6b60f568c9a9cec8a7204d7cb6fad4e511a2ef279e4cb05",
                "sha256:f4c7bf687303ca47d69f9f0133274958fd672efaa33fb5bcde467862d6c621f0",
                "sha256:f76176492ff082657ada0d0f10c794b6da5800249ef1692b35cf49b1e93e8ef7"
            ],
            "markers": "python_version >= '3.8'",
            "version": "==4.3.3"
        },
        "macholib": {
            "hashes": [
                "sha256:07ae9e15e8e4cd9a788013d81f5908b3609aa76f9b1421bae9c4d7606ec86a30",
                "sha256:0e315d7583d38b8c77e815b1ecbdbf504a8258d8b3e17b61165c6feb60d18f2c"
            ],
            "markers": "sys_platform == 'darwin'",
            "version": "==1.16.3"
        },
        "markupsafe": {
            "hashes": [
                "sha256:00e046b6dd71aa03a41079792f8473dc494d564611a8f89bbbd7cb93295ebdcf",
                "sha256:075202fa5b72c86ad32dc7d0b56024ebdbcf2048c0ba09f1cde31bfdd57bcfff",
                "sha256:0e397ac966fdf721b2c528cf028494e86172b4feba51d65f81ffd65c63798f3f",
                "sha256:17b950fccb810b3293638215058e432159d2b71005c74371d784862b7e4683f3",
                "sha256:1f3fbcb7ef1f16e48246f704ab79d79da8a46891e2da03f8783a5b6fa41a9532",
                "sha256:2174c595a0d73a3080ca3257b40096db99799265e1c27cc5a610743acd86d62f",
                "sha256:2b7c57a4dfc4f16f7142221afe5ba4e093e09e728ca65c51f5620c9aaeb9a617",
                "sha256:2d2d793e36e230fd32babe143b04cec8a8b3eb8a3122d2aceb4a371e6b09b8df",
                "sha256:30b600cf0a7ac9234b2638fbc0fb6158ba5bdcdf46aeb631ead21248b9affbc4",
                "sha256:397081c1a0bfb5124355710fe79478cdbeb39626492b15d399526ae53422b906",
                "sha256:3a57fdd7ce31c7ff06cdfbf31dafa96cc533c21e443d57f5b1ecc6cdc668ec7f",
                "sha256:3c6b973f22eb18a789b1460b4b91bf04ae3f0c4234a0a6aa6b0a92f6f7b951d4",
                "sha256:3e53af139f8579a6d5f7b76549125f0d94d7e630761a2111bc431fd820e163b8",
                "sha256:4096e9de5c6fdf43fb4f04c26fb114f61ef0bf2e5604b6ee3019d51b69e8c371",
                "sha256:4275d846e41ecefa46e2015117a9f491e57a71ddd59bbead77e904dc02b1bed2",
                "sha256:4c31f53cdae6ecfa91a77820e8b151dba54ab528ba65dfd235c80b086d68a465",
                "sha256:4f11aa001c540f62c6166c7726f71f7573b52c68c31f014c25cc7901deea0b52",
                "sha256:5049256f536511ee3f7e1b3f87d1d1209d327e818e6ae1365e8653d7e3abb6a6",
                "sha256:58c98fee265677f63a4385256a6d7683ab1832f3ddd1e66fe948d5880c21a169",
                "sha256:598e3276b64aff0e7b3451b72e94fa3c238d452e7ddcd893c3ab324717456bad",
                "sha256:5b7b716f97b52c5a14bffdf688f971b2d5ef4029127f1ad7a513973cfd818df2",
                "sha256:5dedb4db619ba5a2787a94d877bc8ffc0566f92a01c0ef214865e54ecc9ee5e0",
                "sha256:619bc166c4f2de5caa5a633b8b7326fbe98e0ccbfacabd87268a2b15ff73a029",
                "sha256:629ddd2ca402ae6dbedfceeba9c46d5f7b2a61d9749597d4307f943ef198fc1f",
                "sha256:656f7526c69fac7f600bd1f400991cc282b417d17539a1b228617081106feb4a",
                "sha256:6ec585f69cec0aa07d945b20805be741395e28ac1627333b1c5b0105962ffced",
                "sha256:72b6be590cc35924b02c78ef34b467da4ba07e4e0f0454a2c5907f473fc50ce5",
                "sha256:7502934a33b54030eaf1194c21c692a534196063db72176b0c4028e140f8f32c",
                "sha256:7a68b554d356a91cce1236aa7682dc01df0edba8d043fd1ce607c49dd3c1edcf",
                "sha256:7b2e5a267c855eea6b4283940daa6e88a285f5f2a67f2220203786dfa59b37e9",
                "sha256:823b65d8706e32ad2df51ed89496147a42a2a6e01c13cfb6ffb8b1e92bc910bb",
                "sha256:8590b4ae07a35970728874632fed7bd57b26b0102df2d2b233b6d9d82f6c62ad",
                "sha256:8dd717634f5a044f860435c1d8c16a270ddf0ef8588d4887037c5028b859b0c3",
                "sha256:8dec4936e9c3100156f8a2dc89c4b88d5c435175ff03413b443469c7c8c5f4d1",
                "sha256:97cafb1f3cbcd3fd2b6fbfb99ae11cdb14deea0736fc2b0952ee177f2b813a46",
                "sha256:a17a92de5231666cfbe003f0e4b9b3a7ae3afb1ec2845aadc2bacc93ff85febc",
                "sha256:a549b9c31bec33820e885335b451286e2969a2d9e24879f83fe904a5ce59d70a",
                "sha256:ac07bad82163452a6884fe8fa0963fb98c2346ba78d779ec06bd7a6262132aee",
                "sha256:ae2ad8ae6ebee9d2d94b17fb62763125f3f374c25618198f40cbb8b525411900",
                "sha256:b91c037585eba9095565a3556f611e3cbfaa42ca1e865f7b8015fe5c7336d5a5",
                "sha256:bc1667f8b83f48511b94671e0e441401371dfd0f0a795c7daa4a3cd1dde55bea",
                "sha256:bec0a414d016ac1a18862a519e54b2fd0fc8bbfd6890376898a6c0891dd82e9f",
                "sha256:bf50cd79a75d181c9181df03572cdce0fbb75cc353bc350712073108cba98de5",
                "sha256:bff1b4290a66b490a2f4719358c0cdcd9bafb6b8f061e45c7a2460866bf50c2e",
                "sha256:c061bb86a71b42465156a3ee7bd58c8c2ceacdbeb95d05a99893e08b8467359a",
                "sha256:c8b29db45f8fe46ad280a7294f5c3ec36dbac9491f2d1c17345be8e69cc5928f",
                "sha256:ce409136744f6521e39fd8e2a24c53fa18ad67aa5bc7c2cf83645cce5b5c4e50",
                "sha256:d050b3361367a06d752db6ead6e7edeb0009be66bc3bae0ee9d97fb326badc2a",
                "sha256:d283d37a890ba4c1ae73ffadf8046435c76e7bc2247bbb63c00bd1a709c6544b",
                "sha256:d9fad5155d72433c921b782e58892377c44bd6252b5af2f67f16b194987338a4",
                "sha256:daa4ee5a243f0f20d528d939d06670a298dd39b1ad5f8a72a4275124a7819eff",
                "sha256:db0b55e0f3cc0be60c1f19efdde9a637c32740486004f20d1cff53c3c0ece4d2",
                "sha256:e61659ba32cf2cf1481e575d0462554625196a1f2fc06a1c777d3f48e8865d46",
                "sha256:ea3d8a3d18833cf4304cd2fc9cbb1efe188ca9b5efef2bdac7adc20594a0e46b",
                "sha256:ec6a563cff360b50eed26f13adc43e61bc0c04d94b8be985e6fb24b81f6dcfdf",
                "sha256:f5dfb42c4604dddc8e4305050aa6deb084540643ed5804d7455b5df8fe16f5e5",
                "sha256:fa173ec60341d6bb97a89f5ea19c85c5643c1e7dedebc22f5181eb73573142c5",
                "sha256:fa9db3f79de01457b03d4f01b34cf91bc0048eb2c3846ff26f66687c2f6d16ab",
                "sha256:fce659a462a1be54d2ffcacea5e3ba2d74daa74f30f5f143fe0c58636e355fdd",
                "sha256:ffee1f21e5ef0d712f9033568f8344d5da8cc2869dbd08d87c84656e6a2d2f68"
            ],
            "markers": "python_version >= '3.7'",
            "version": "==2.1.5"
        },
        "ml-collections": {
            "hashes": [
                "sha256:3fefcc72ec433aa1e5d32307a3e474bbb67f405be814ea52a2166bfc9dbe68cc"
            ],
            "markers": "python_version >= '2.6'",
            "version": "==0.1.1"
        },
        "more-itertools": {
            "hashes": [
<<<<<<< HEAD
                "sha256:686b06abe565edfab151cb8fd385a05651e1fdf8f0a14191e4439283421f8684",
                "sha256:8fccb480c43d3e99a00087634c06dd02b0d50fbf088b380de5a41a015ec239e1"
            ],
            "markers": "python_version >= '3.8'",
            "version": "==10.2.0"
        },
        "mpmath": {
            "hashes": [
                "sha256:7a28eb2a9774d00c7bc92411c19a89209d5da7c4c9a9e227be8330a23a25b91f",
                "sha256:a0b2b9fe80bbcd81a6647ff13108738cfb482d481d826cc0e02f5b35e5c88d2c"
            ],
            "version": "==1.3.0"
        },
        "msgpack": {
            "hashes": [
                "sha256:00e073efcba9ea99db5acef3959efa45b52bc67b61b00823d2a1a6944bf45982",
                "sha256:0726c282d188e204281ebd8de31724b7d749adebc086873a59efb8cf7ae27df3",
                "sha256:0ceea77719d45c839fd73abcb190b8390412a890df2f83fb8cf49b2a4b5c2f40",
                "sha256:114be227f5213ef8b215c22dde19532f5da9652e56e8ce969bf0a26d7c419fee",
                "sha256:13577ec9e247f8741c84d06b9ece5f654920d8365a4b636ce0e44f15e07ec693",
                "sha256:1876b0b653a808fcd50123b953af170c535027bf1d053b59790eebb0aeb38950",
                "sha256:1ab0bbcd4d1f7b6991ee7c753655b481c50084294218de69365f8f1970d4c151",
                "sha256:1cce488457370ffd1f953846f82323cb6b2ad2190987cd4d70b2713e17268d24",
                "sha256:26ee97a8261e6e35885c2ecd2fd4a6d38252246f94a2aec23665a4e66d066305",
                "sha256:3528807cbbb7f315bb81959d5961855e7ba52aa60a3097151cb21956fbc7502b",
                "sha256:374a8e88ddab84b9ada695d255679fb99c53513c0a51778796fcf0944d6c789c",
                "sha256:376081f471a2ef24828b83a641a02c575d6103a3ad7fd7dade5486cad10ea659",
                "sha256:3923a1778f7e5ef31865893fdca12a8d7dc03a44b33e2a5f3295416314c09f5d",
                "sha256:4916727e31c28be8beaf11cf117d6f6f188dcc36daae4e851fee88646f5b6b18",
                "sha256:493c5c5e44b06d6c9268ce21b302c9ca055c1fd3484c25ba41d34476c76ee746",
                "sha256:505fe3d03856ac7d215dbe005414bc28505d26f0c128906037e66d98c4e95868",
                "sha256:5845fdf5e5d5b78a49b826fcdc0eb2e2aa7191980e3d2cfd2a30303a74f212e2",
                "sha256:5c330eace3dd100bdb54b5653b966de7f51c26ec4a7d4e87132d9b4f738220ba",
                "sha256:5dbf059fb4b7c240c873c1245ee112505be27497e90f7c6591261c7d3c3a8228",
                "sha256:5e390971d082dba073c05dbd56322427d3280b7cc8b53484c9377adfbae67dc2",
                "sha256:5fbb160554e319f7b22ecf530a80a3ff496d38e8e07ae763b9e82fadfe96f273",
                "sha256:64d0fcd436c5683fdd7c907eeae5e2cbb5eb872fafbc03a43609d7941840995c",
                "sha256:69284049d07fce531c17404fcba2bb1df472bc2dcdac642ae71a2d079d950653",
                "sha256:6a0e76621f6e1f908ae52860bdcb58e1ca85231a9b0545e64509c931dd34275a",
                "sha256:73ee792784d48aa338bba28063e19a27e8d989344f34aad14ea6e1b9bd83f596",
                "sha256:74398a4cf19de42e1498368c36eed45d9528f5fd0155241e82c4082b7e16cffd",
                "sha256:7938111ed1358f536daf311be244f34df7bf3cdedb3ed883787aca97778b28d8",
                "sha256:82d92c773fbc6942a7a8b520d22c11cfc8fd83bba86116bfcf962c2f5c2ecdaa",
                "sha256:83b5c044f3eff2a6534768ccfd50425939e7a8b5cf9a7261c385de1e20dcfc85",
                "sha256:8db8e423192303ed77cff4dce3a4b88dbfaf43979d280181558af5e2c3c71afc",
                "sha256:9517004e21664f2b5a5fd6333b0731b9cf0817403a941b393d89a2f1dc2bd836",
                "sha256:95c02b0e27e706e48d0e5426d1710ca78e0f0628d6e89d5b5a5b91a5f12274f3",
                "sha256:99881222f4a8c2f641f25703963a5cefb076adffd959e0558dc9f803a52d6a58",
                "sha256:9ee32dcb8e531adae1f1ca568822e9b3a738369b3b686d1477cbc643c4a9c128",
                "sha256:a22e47578b30a3e199ab067a4d43d790249b3c0587d9a771921f86250c8435db",
                "sha256:b5505774ea2a73a86ea176e8a9a4a7c8bf5d521050f0f6f8426afe798689243f",
                "sha256:bd739c9251d01e0279ce729e37b39d49a08c0420d3fee7f2a4968c0576678f77",
                "sha256:d16a786905034e7e34098634b184a7d81f91d4c3d246edc6bd7aefb2fd8ea6ad",
                "sha256:d3420522057ebab1728b21ad473aa950026d07cb09da41103f8e597dfbfaeb13",
                "sha256:d56fd9f1f1cdc8227d7b7918f55091349741904d9520c65f0139a9755952c9e8",
                "sha256:d661dc4785affa9d0edfdd1e59ec056a58b3dbb9f196fa43587f3ddac654ac7b",
                "sha256:dfe1f0f0ed5785c187144c46a292b8c34c1295c01da12e10ccddfc16def4448a",
                "sha256:e1dd7839443592d00e96db831eddb4111a2a81a46b028f0facd60a09ebbdd543",
                "sha256:e2872993e209f7ed04d963e4b4fbae72d034844ec66bc4ca403329db2074377b",
                "sha256:e2f879ab92ce502a1e65fce390eab619774dda6a6ff719718069ac94084098ce",
                "sha256:e3aa7e51d738e0ec0afbed661261513b38b3014754c9459508399baf14ae0c9d",
                "sha256:e532dbd6ddfe13946de050d7474e3f5fb6ec774fbb1a188aaf469b08cf04189a",
                "sha256:e6b7842518a63a9f17107eb176320960ec095a8ee3b4420b5f688e24bf50c53c",
                "sha256:e75753aeda0ddc4c28dce4c32ba2f6ec30b1b02f6c0b14e547841ba5b24f753f",
                "sha256:eadb9f826c138e6cf3c49d6f8de88225a3c0ab181a9b4ba792e006e5292d150e",
                "sha256:ed59dd52075f8fc91da6053b12e8c89e37aa043f8986efd89e61fae69dc1b011",
                "sha256:ef254a06bcea461e65ff0373d8a0dd1ed3aa004af48839f002a0c994a6f72d04",
                "sha256:f3709997b228685fe53e8c433e2df9f0cdb5f4542bd5114ed17ac3c0129b0480",
                "sha256:f51bab98d52739c50c56658cc303f190785f9a2cd97b823357e7aeae54c8f68a",
                "sha256:f9904e24646570539a8950400602d66d2b2c492b9010ea7e965025cb71d0c86d",
                "sha256:f9af38a89b6a5c04b7d18c492c8ccf2aee7048aff1ce8437c4683bb5a1df893d"
            ],
            "markers": "python_version >= '3.8'",
            "version": "==1.0.8"
=======
                "sha256:e5d93ef411224fbcef366a6e8ddc4c5781bc6359d43412a65dd5964e46111463",
                "sha256:ea6a02e24a9161e51faad17a8782b92a0df82c12c1c8886fec7f0c3fa1a1b320"
            ],
            "markers": "python_version >= '3.8'",
            "version": "==10.3.0"
>>>>>>> fbf466b5
        },
        "mutagen": {
            "hashes": [
                "sha256:719fadef0a978c31b4cf3c956261b3c58b6948b32023078a2117b1de09f0fc99",
                "sha256:edd96f50c5907a9539d8e5bba7245f62c9f520aef333d13392a79a4f70aca719"
            ],
            "index": "pypi",
            "markers": "python_version >= '3.7'",
            "version": "==1.47.0"
        },
        "networkx": {
            "hashes": [
                "sha256:0c127d8b2f4865f59ae9cb8aafcd60b5c70f3241ebd66f7defad7c4ab90126c9",
                "sha256:28575580c6ebdaf4505b22c6256a2b9de86b316dc63ba9e93abde3d78dfdbcf2"
            ],
            "markers": "python_version >= '3.10'",
            "version": "==3.3"
        },
        "numba": {
            "hashes": [
                "sha256:0594b3dfb369fada1f8bb2e3045cd6c61a564c62e50cf1f86b4666bc721b3450",
                "sha256:0b77aecf52040de2a1eb1d7e314497b9e56fba17466c80b457b971a25bb1576d",
                "sha256:0f68589740a8c38bb7dc1b938b55d1145244c8353078eea23895d4f82c8b9ec1",
                "sha256:1cce206a3b92836cdf26ef39d3a3242fec25e07f020cc4feec4c4a865e340569",
                "sha256:2801003caa263d1e8497fb84829a7ecfb61738a95f62bc05693fcf1733e978e4",
                "sha256:3476a4f641bfd58f35ead42f4dcaf5f132569c4647c6f1360ccf18ee4cda3990",
                "sha256:411df625372c77959570050e861981e9d196cc1da9aa62c3d6a836b5cc338966",
                "sha256:43727e7ad20b3ec23ee4fc642f5b61845c71f75dd2825b3c234390c6d8d64051",
                "sha256:4e0318ae729de6e5dbe64c75ead1a95eb01fabfe0e2ebed81ebf0344d32db0ae",
                "sha256:525ef3f820931bdae95ee5379c670d5c97289c6520726bc6937a4a7d4230ba24",
                "sha256:5bf68f4d69dd3a9f26a9b23548fa23e3bcb9042e2935257b471d2a8d3c424b7f",
                "sha256:649913a3758891c77c32e2d2a3bcbedf4a69f5fea276d11f9119677c45a422e8",
                "sha256:76f69132b96028d2774ed20415e8c528a34e3299a40581bae178f0994a2f370b",
                "sha256:7d80bce4ef7e65bf895c29e3889ca75a29ee01da80266a01d34815918e365835",
                "sha256:8c8b4477763cb1fbd86a3be7050500229417bf60867c93e131fd2626edb02238",
                "sha256:8d51ccd7008a83105ad6a0082b6a2b70f1142dc7cfd76deb8c5a862367eb8c86",
                "sha256:9712808e4545270291d76b9a264839ac878c5eb7d8b6e02c970dc0ac29bc8187",
                "sha256:97385a7f12212c4f4bc28f648720a92514bee79d7063e40ef66c2d30600fd18e",
                "sha256:990e395e44d192a12105eca3083b61307db7da10e093972ca285c85bef0963d6",
                "sha256:dd2842fac03be4e5324ebbbd4d2d0c8c0fc6e0df75c09477dd45b288a0777389",
                "sha256:f7ad1d217773e89a9845886401eaaab0a156a90aa2f179fdc125261fd1105096"
            ],
            "markers": "python_version >= '3.9'",
            "version": "==0.59.1"
        },
        "numpy": {
            "hashes": [
                "sha256:03a8c78d01d9781b28a6989f6fa1bb2c4f2d51201cf99d3dd875df6fbd96b23b",
                "sha256:08beddf13648eb95f8d867350f6a018a4be2e5ad54c8d8caed89ebca558b2818",
                "sha256:1af303d6b2210eb850fcf03064d364652b7120803a0b872f5211f5234b399f20",
                "sha256:1dda2e7b4ec9dd512f84935c5f126c8bd8b9f2fc001e9f54af255e8c5f16b0e0",
                "sha256:2a02aba9ed12e4ac4eb3ea9421c420301a0c6460d9830d74a9df87efa4912010",
                "sha256:2e4ee3380d6de9c9ec04745830fd9e2eccb3e6cf790d39d7b98ffd19b0dd754a",
                "sha256:3373d5d70a5fe74a2c1bb6d2cfd9609ecf686d47a2d7b1d37a8f3b6bf6003aea",
                "sha256:47711010ad8555514b434df65f7d7b076bb8261df1ca9bb78f53d3b2db02e95c",
                "sha256:4c66707fabe114439db9068ee468c26bbdf909cac0fb58686a42a24de1760c71",
                "sha256:50193e430acfc1346175fcbdaa28ffec49947a06918b7b92130744e81e640110",
                "sha256:52b8b60467cd7dd1e9ed082188b4e6bb35aa5cdd01777621a1658910745b90be",
                "sha256:60dedbb91afcbfdc9bc0b1f3f402804070deed7392c23eb7a7f07fa857868e8a",
                "sha256:62b8e4b1e28009ef2846b4c7852046736bab361f7aeadeb6a5b89ebec3c7055a",
                "sha256:666dbfb6ec68962c033a450943ded891bed2d54e6755e35e5835d63f4f6931d5",
                "sha256:675d61ffbfa78604709862923189bad94014bef562cc35cf61d3a07bba02a7ed",
                "sha256:679b0076f67ecc0138fd2ede3a8fd196dddc2ad3254069bcb9faf9a79b1cebcd",
                "sha256:7349ab0fa0c429c82442a27a9673fc802ffdb7c7775fad780226cb234965e53c",
                "sha256:7ab55401287bfec946ced39700c053796e7cc0e3acbef09993a9ad2adba6ca6e",
                "sha256:7e50d0a0cc3189f9cb0aeb3a6a6af18c16f59f004b866cd2be1c14b36134a4a0",
                "sha256:95a7476c59002f2f6c590b9b7b998306fba6a5aa646b1e22ddfeaf8f78c3a29c",
                "sha256:96ff0b2ad353d8f990b63294c8986f1ec3cb19d749234014f4e7eb0112ceba5a",
                "sha256:9fad7dcb1aac3c7f0584a5a8133e3a43eeb2fe127f47e3632d43d677c66c102b",
                "sha256:9ff0f4f29c51e2803569d7a51c2304de5554655a60c5d776e35b4a41413830d0",
                "sha256:a354325ee03388678242a4d7ebcd08b5c727033fcff3b2f536aea978e15ee9e6",
                "sha256:a4abb4f9001ad2858e7ac189089c42178fcce737e4169dc61321660f1a96c7d2",
                "sha256:ab47dbe5cc8210f55aa58e4805fe224dac469cde56b9f731a4c098b91917159a",
                "sha256:afedb719a9dcfc7eaf2287b839d8198e06dcd4cb5d276a3df279231138e83d30",
                "sha256:b3ce300f3644fb06443ee2222c2201dd3a89ea6040541412b8fa189341847218",
                "sha256:b97fe8060236edf3662adfc2c633f56a08ae30560c56310562cb4f95500022d5",
                "sha256:bfe25acf8b437eb2a8b2d49d443800a5f18508cd811fea3181723922a8a82b07",
                "sha256:cd25bcecc4974d09257ffcd1f098ee778f7834c3ad767fe5db785be9a4aa9cb2",
                "sha256:d209d8969599b27ad20994c8e41936ee0964e6da07478d6c35016bc386b66ad4",
                "sha256:d5241e0a80d808d70546c697135da2c613f30e28251ff8307eb72ba696945764",
                "sha256:edd8b5fe47dab091176d21bb6de568acdd906d1887a4584a15a9a96a1dca06ef",
                "sha256:f870204a840a60da0b12273ef34f7051e98c3b5961b61b0c2c1be6dfd64fbcd3",
                "sha256:ffa75af20b44f8dba823498024771d5ac50620e6915abac414251bd971b4529f"
            ],
            "markers": "python_version >= '3.9'",
            "version": "==1.26.4"
        },
        "onnx": {
            "hashes": [
                "sha256:034ae21a2aaa2e9c14119a840d2926d213c27aad29e5e3edaa30145a745048e1",
                "sha256:03a627488b1a9975d95d6a55582af3e14c7f3bb87444725b999935ddd271d352",
                "sha256:0e60ca76ac24b65c25860d0f2d2cdd96d6320d062a01dd8ce87c5743603789b8",
                "sha256:0efeb46985de08f0efe758cb54ad3457e821a05c2eaf5ba2ccb8cd1602c08084",
                "sha256:209fe84995a28038e29ae8369edd35f33e0ef1ebc3bddbf6584629823469deb1",
                "sha256:237c6987c6c59d9f44b6136f5819af79574f8d96a760a1fa843bede11f3822f7",
                "sha256:257858cbcb2055284f09fa2ae2b1cfd64f5850367da388d6e7e7b05920a40c90",
                "sha256:298f28a2b5ac09145fa958513d3d1e6b349ccf86a877dbdcccad57713fe360b3",
                "sha256:30f02beaf081c7d9fa3a8c566a912fc4408e28fc33b1452d58f890851691d364",
                "sha256:3e0860fea94efde777e81a6f68f65761ed5e5f3adea2e050d7fbe373a9ae05b3",
                "sha256:5202559070afec5144332db216c20f2fff8323cf7f6512b0ca11b215eacc5bf3",
                "sha256:62a2e27ae8ba5fc9b4a2620301446a517b5ffaaf8566611de7a7c2160f5bcf4c",
                "sha256:66300197b52beca08bc6262d43c103289c5d45fde43fb51922ed1eb83658cf0c",
                "sha256:70a90649318f3470985439ea078277c9fb2a2e6e2fd7c8f3f2b279402ad6c7e6",
                "sha256:71839546b7f93be4fa807995b182ab4b4414c9dbf049fee11eaaced16fcf8df2",
                "sha256:7449241e70b847b9c3eb8dae622df8c1b456d11032a9d7e26e0ee8a698d5bf86",
                "sha256:7532343dc5b8b5e7c3e3efa441a3100552f7600155c4db9120acd7574f64ffbf",
                "sha256:7665217c45a61eb44718c8e9349d2ad004efa0cb9fbc4be5c6d5e18b9fe12b52",
                "sha256:7755cbd5f4e47952e37276ea5978a46fc8346684392315902b5ed4a719d87d06",
                "sha256:77579e7c15b4df39d29465b216639a5f9b74026bdd9e4b6306cd19a32dcfe67c",
                "sha256:7fb29a9a692b522deef1f6b8f2145da62c0c43ea1ed5b4c0f66f827fdc28847d",
                "sha256:81b4ee01bc554e8a2b11ac6439882508a5377a1c6b452acd69a1eebb83571117",
                "sha256:8cf3e518b1b1b960be542e7c62bed4e5219e04c85d540817b7027029537dec92",
                "sha256:9eadbdce25b19d6216f426d6d99b8bc877a65ed92cbef9707751c6669190ba4f",
                "sha256:ae0029f5e47bf70a1a62e7f88c80bca4ef39b844a89910039184221775df5e43",
                "sha256:c392faeabd9283ee344ccb4b067d1fea9dfc614fa1f0de7c47589efd79e15e78",
                "sha256:d7886c05aa6d583ec42f6287678923c1e343afc4350e49d5b36a0023772ffa22",
                "sha256:ddf14a3d32234f23e44abb73a755cb96a423fac7f004e8f046f36b10214151ee",
                "sha256:e5752bbbd5717304a7643643dba383a2fb31e8eb0682f4e7b7d141206328a73b",
                "sha256:ec22a43d74eb1f2303373e2fbe7fbcaa45fb225f4eb146edfed1356ada7a9aea",
                "sha256:f51179d4af3372b4f3800c558d204b592c61e4b4a18b8f61e0eea7f46211221a"
            ],
            "markers": "python_version >= '3.8'",
            "version": "==1.16.0"
        },
        "onnx2torch": {
            "hashes": [
                "sha256:bf34be63533ceac8def0504545a04f223c047bd1297d5e734005576df88cf305",
                "sha256:f7185ffe3030410c34d579769bfcefcdce3e23a902e0f8b5472d3d0aae794740"
            ],
            "markers": "python_version >= '3.6'",
            "version": "==1.5.14"
        },
        "onnxruntime": {
            "hashes": [
                "sha256:0962a4d0f5acebf62e1f0bf69b6e0adf16649115d8de854c1460e79972324d68",
                "sha256:23da8469049b9759082e22c41a444f44a520a9c874b084711b6343672879f50b",
                "sha256:26e950cf0333cf114a155f9142e71da344d2b08dfe202763a403ae81cc02ebd1",
                "sha256:2949730215af3f9289008b2e31e9bbef952012a77035b911c4977edea06f3f9e",
                "sha256:2f823d5eb4807007f3da7b27ca972263df6a1836e6f327384eb266274c53d05d",
                "sha256:351bf5a1140dcc43bfb8d3d1a230928ee61fcd54b0ea664c8e9a889a8e3aa515",
                "sha256:3ff2dc012bd930578aff5232afd2905bf16620815f36783a941aafabf94b3702",
                "sha256:4395ba86e3c1e93c794a00619ef1aec597ab78f5a5039f3c6d2e9d0695c0a734",
                "sha256:468ccb8a0faa25c681a41787b1594bf4448b0252d3efc8b62fd8b2411754340f",
                "sha256:570760ca53a74cdd751ee49f13de70d1384dcf73d9888b8deac0917023ccda6d",
                "sha256:57a3de15778da8d6cc43fbf6cf038e1e746146300b5f0b1fbf01f6f795dc6440",
                "sha256:58672cf20293a1b8a277a5c6c55383359fcdf6119b2f14df6ce3b140f5001c39",
                "sha256:5a335c76f9c002a8586c7f38bc20fe4b3725ced21f8ead835c3e4e507e42b2ab",
                "sha256:6c7555a49008f403fb3b19204671efb94187c5085976ae526cb625f6ede317bc",
                "sha256:77c318178d9c16e9beadd9a4070d8aaa9f57382c3f509b01709f0f010e583b99",
                "sha256:8f56a86fbd0ddc8f22696ddeda0677b041381f4168a2ca06f712ef6ec6050d6d",
                "sha256:9d87b68bf931ac527b2d3c094ead66bb4381bac4298b65f46c54fe4d1e255865",
                "sha256:a058b39801baefe454eeb8acf3ada298c55a06a4896fafc224c02d79e9037f60",
                "sha256:a94b600b7af50e922d44b95a57981e3e35103c6e3693241a03d3ca204740bbda",
                "sha256:b66b23f9109e78ff2791628627a26f65cd335dcc5fbd67ff60162733a2f7aded",
                "sha256:bdf354c04344ec38564fc22394e1fe08aa6d70d790df00159205a0055c4a4d3f",
                "sha256:cf6c37483782e4785019b56e26224a25e9b9a35b849d0169ce69189867a22bb1",
                "sha256:d86dde9c0bb435d709e51bd25991c9fe5b9a5b168df45ce119769edc4d198b15",
                "sha256:e0ae39f5452278cd349520c296e7de3e90d62dc5b0157c6868e2748d7f28b871",
                "sha256:e8cd90c1c17d13d47b89ab076471e07fb85467c01dcd87a8b8b5cdfbcb40aa51"
            ],
            "index": "pypi",
            "version": "==1.17.3"
        },
        "packaging": {
            "hashes": [
<<<<<<< HEAD
                "sha256:2ddfb553fdf02fb784c234c7ba6ccc288296ceabec964ad2eae3777778130bc5",
                "sha256:eb82c5e3e56209074766e6885bb04b8c38a0c015d0a30036ebe7ece34c9989e9"
            ],
            "markers": "python_version >= '3.7'",
            "version": "==24.0"
=======
                "sha256:026ed72c8ed3fcce5bf8950572258698927fd1dbda10a5e981cdf0ac37f4f002",
                "sha256:5b8f2217dbdbd2f7f384c41c628544e6d52f2d0f53c6d0c3ea61aa5d1d7ff124"
            ],
            "markers": "python_version >= '3.8'",
            "version": "==24.1"
>>>>>>> fbf466b5
        },
        "pdfme": {
            "hashes": [
                "sha256:8abc10f4169092276c0246798b2359892e0fee7009772232c6cfa0bcb0e6a83a",
                "sha256:cd02c73245b59962f28218ed2c22f587f3d281383758891c9f1b696fc6752f95"
            ],
            "index": "pypi",
            "markers": "python_version >= '3.6'",
            "version": "==0.4.11"
        },
        "pillow": {
            "hashes": [
                "sha256:048ad577748b9fa4a99a0548c64f2cb8d672d5bf2e643a739ac8faff1164238c",
                "sha256:048eeade4c33fdf7e08da40ef402e748df113fd0b4584e32c4af74fe78baaeb2",
                "sha256:0ba26351b137ca4e0db0342d5d00d2e355eb29372c05afd544ebf47c0956ffeb",
                "sha256:0ea2a783a2bdf2a561808fe4a7a12e9aa3799b701ba305de596bc48b8bdfce9d",
                "sha256:1530e8f3a4b965eb6a7785cf17a426c779333eb62c9a7d1bbcf3ffd5bf77a4aa",
                "sha256:16563993329b79513f59142a6b02055e10514c1a8e86dca8b48a893e33cf91e3",
                "sha256:19aeb96d43902f0a783946a0a87dbdad5c84c936025b8419da0a0cd7724356b1",
                "sha256:1a1d1915db1a4fdb2754b9de292642a39a7fb28f1736699527bb649484fb966a",
                "sha256:1b87bd9d81d179bd8ab871603bd80d8645729939f90b71e62914e816a76fc6bd",
                "sha256:1dfc94946bc60ea375cc39cff0b8da6c7e5f8fcdc1d946beb8da5c216156ddd8",
                "sha256:2034f6759a722da3a3dbd91a81148cf884e91d1b747992ca288ab88c1de15999",
                "sha256:261ddb7ca91fcf71757979534fb4c128448b5b4c55cb6152d280312062f69599",
                "sha256:2ed854e716a89b1afcedea551cd85f2eb2a807613752ab997b9974aaa0d56936",
                "sha256:3102045a10945173d38336f6e71a8dc71bcaeed55c3123ad4af82c52807b9375",
                "sha256:339894035d0ede518b16073bdc2feef4c991ee991a29774b33e515f1d308e08d",
                "sha256:412444afb8c4c7a6cc11a47dade32982439925537e483be7c0ae0cf96c4f6a0b",
                "sha256:4203efca580f0dd6f882ca211f923168548f7ba334c189e9eab1178ab840bf60",
                "sha256:45ebc7b45406febf07fef35d856f0293a92e7417ae7933207e90bf9090b70572",
                "sha256:4b5ec25d8b17217d635f8935dbc1b9aa5907962fae29dff220f2659487891cd3",
                "sha256:4c8e73e99da7db1b4cad7f8d682cf6abad7844da39834c288fbfa394a47bbced",
                "sha256:4e6f7d1c414191c1199f8996d3f2282b9ebea0945693fb67392c75a3a320941f",
                "sha256:4eaa22f0d22b1a7e93ff0a596d57fdede2e550aecffb5a1ef1106aaece48e96b",
                "sha256:50b8eae8f7334ec826d6eeffaeeb00e36b5e24aa0b9df322c247539714c6df19",
                "sha256:50fd3f6b26e3441ae07b7c979309638b72abc1a25da31a81a7fbd9495713ef4f",
                "sha256:51243f1ed5161b9945011a7360e997729776f6e5d7005ba0c6879267d4c5139d",
                "sha256:5d512aafa1d32efa014fa041d38868fda85028e3f930a96f85d49c7d8ddc0383",
                "sha256:5f77cf66e96ae734717d341c145c5949c63180842a545c47a0ce7ae52ca83795",
                "sha256:6b02471b72526ab8a18c39cb7967b72d194ec53c1fd0a70b050565a0f366d355",
                "sha256:6fb1b30043271ec92dc65f6d9f0b7a830c210b8a96423074b15c7bc999975f57",
                "sha256:7161ec49ef0800947dc5570f86568a7bb36fa97dd09e9827dc02b718c5643f09",
                "sha256:72d622d262e463dfb7595202d229f5f3ab4b852289a1cd09650362db23b9eb0b",
                "sha256:74d28c17412d9caa1066f7a31df8403ec23d5268ba46cd0ad2c50fb82ae40462",
                "sha256:78618cdbccaa74d3f88d0ad6cb8ac3007f1a6fa5c6f19af64b55ca170bfa1edf",
                "sha256:793b4e24db2e8742ca6423d3fde8396db336698c55cd34b660663ee9e45ed37f",
                "sha256:798232c92e7665fe82ac085f9d8e8ca98826f8e27859d9a96b41d519ecd2e49a",
                "sha256:81d09caa7b27ef4e61cb7d8fbf1714f5aec1c6b6c5270ee53504981e6e9121ad",
                "sha256:8ab74c06ffdab957d7670c2a5a6e1a70181cd10b727cd788c4dd9005b6a8acd9",
                "sha256:8eb0908e954d093b02a543dc963984d6e99ad2b5e36503d8a0aaf040505f747d",
                "sha256:90b9e29824800e90c84e4022dd5cc16eb2d9605ee13f05d47641eb183cd73d45",
                "sha256:9797a6c8fe16f25749b371c02e2ade0efb51155e767a971c61734b1bf6293994",
                "sha256:9d2455fbf44c914840c793e89aa82d0e1763a14253a000743719ae5946814b2d",
                "sha256:9d3bea1c75f8c53ee4d505c3e67d8c158ad4df0d83170605b50b64025917f338",
                "sha256:9e2ec1e921fd07c7cda7962bad283acc2f2a9ccc1b971ee4b216b75fad6f0463",
                "sha256:9e91179a242bbc99be65e139e30690e081fe6cb91a8e77faf4c409653de39451",
                "sha256:a0eaa93d054751ee9964afa21c06247779b90440ca41d184aeb5d410f20ff591",
                "sha256:a2c405445c79c3f5a124573a051062300936b0281fee57637e706453e452746c",
                "sha256:aa7e402ce11f0885305bfb6afb3434b3cd8f53b563ac065452d9d5654c7b86fd",
                "sha256:aff76a55a8aa8364d25400a210a65ff59d0168e0b4285ba6bf2bd83cf675ba32",
                "sha256:b09b86b27a064c9624d0a6c54da01c1beaf5b6cadfa609cf63789b1d08a797b9",
                "sha256:b14f16f94cbc61215115b9b1236f9c18403c15dd3c52cf629072afa9d54c1cbf",
                "sha256:b50811d664d392f02f7761621303eba9d1b056fb1868c8cdf4231279645c25f5",
                "sha256:b7bc2176354defba3edc2b9a777744462da2f8e921fbaf61e52acb95bafa9828",
                "sha256:c78e1b00a87ce43bb37642c0812315b411e856a905d58d597750eb79802aaaa3",
                "sha256:c83341b89884e2b2e55886e8fbbf37c3fa5efd6c8907124aeb72f285ae5696e5",
                "sha256:ca2870d5d10d8726a27396d3ca4cf7976cec0f3cb706debe88e3a5bd4610f7d2",
                "sha256:ccce24b7ad89adb5a1e34a6ba96ac2530046763912806ad4c247356a8f33a67b",
                "sha256:cd5e14fbf22a87321b24c88669aad3a51ec052eb145315b3da3b7e3cc105b9a2",
                "sha256:ce49c67f4ea0609933d01c0731b34b8695a7a748d6c8d186f95e7d085d2fe475",
                "sha256:d33891be6df59d93df4d846640f0e46f1a807339f09e79a8040bc887bdcd7ed3",
                "sha256:d3b2348a78bc939b4fed6552abfd2e7988e0f81443ef3911a4b8498ca084f6eb",
                "sha256:d886f5d353333b4771d21267c7ecc75b710f1a73d72d03ca06df49b09015a9ef",
                "sha256:d93480005693d247f8346bc8ee28c72a2191bdf1f6b5db469c096c0c867ac015",
                "sha256:dc1a390a82755a8c26c9964d457d4c9cbec5405896cba94cf51f36ea0d855002",
                "sha256:dd78700f5788ae180b5ee8902c6aea5a5726bac7c364b202b4b3e3ba2d293170",
                "sha256:e46f38133e5a060d46bd630faa4d9fa0202377495df1f068a8299fd78c84de84",
                "sha256:e4b878386c4bf293578b48fc570b84ecfe477d3b77ba39a6e87150af77f40c57",
                "sha256:f0d0591a0aeaefdaf9a5e545e7485f89910c977087e7de2b6c388aec32011e9f",
                "sha256:fdcbb4068117dfd9ce0138d068ac512843c52295ed996ae6dd1faf537b6dbc27",
                "sha256:ff61bfd9253c3915e6d41c651d5f962da23eda633cf02262990094a18a55371a"
            ],
            "index": "pypi",
            "markers": "python_version >= '3.8'",
            "version": "==10.3.0"
        },
        "platformdirs": {
            "hashes": [
<<<<<<< HEAD
                "sha256:0614df2a2f37e1a662acbd8e2b25b92ccf8632929bc6d43467e17fe89c75e068",
                "sha256:ef0cc731df711022c174543cb70a9b5bd22e5a9337c8624ef2c2ceb8ddad8768"
            ],
            "markers": "python_version >= '3.8'",
            "version": "==4.2.0"
        },
        "pooch": {
            "hashes": [
                "sha256:27ef63097dd9a6e4f9d2694f5cfbf2f0a5defa44fccafec08d601e731d746270",
                "sha256:6b56611ac320c239faece1ac51a60b25796792599ce5c0b1bb87bf01df55e0a9"
            ],
            "markers": "python_version >= '3.7'",
            "version": "==1.8.1"
        },
        "protobuf": {
            "hashes": [
                "sha256:38aa5f535721d5bb99861166c445c4105c4e285c765fbb2ac10f116e32dcd46d",
                "sha256:3c388ea6ddfe735f8cf69e3f7dc7611e73107b60bdfcf5d0f024c3ccd3794e23",
                "sha256:7ee014c2c87582e101d6b54260af03b6596728505c79f17c8586e7523aaa8f8c",
                "sha256:8ca2a1d97c290ec7b16e4e5dff2e5ae150cc1582f55b5ab300d45cb0dfa90e51",
                "sha256:9b557c317ebe6836835ec4ef74ec3e994ad0894ea424314ad3552bc6e8835b4e",
                "sha256:b9ba3ca83c2e31219ffbeb9d76b63aad35a3eb1544170c55336993d7a18ae72c",
                "sha256:d693d2504ca96750d92d9de8a103102dd648fda04540495535f0fec7577ed8fc",
                "sha256:da612f2720c0183417194eeaa2523215c4fcc1a1949772dc65f05047e08d5932",
                "sha256:e6039957449cb918f331d32ffafa8eb9255769c96aa0560d9a5bf0b4e00a2a33",
                "sha256:f7417703f841167e5a27d48be13389d52ad705ec09eade63dfc3180a959215d7",
                "sha256:fbfe61e7ee8c1860855696e3ac6cfd1b01af5498facc6834fcc345c9684fb2ca"
            ],
            "markers": "python_version >= '3.8'",
            "version": "==5.26.1"
=======
                "sha256:02a2be69f9c9b8c1e97cf2713e789d4e398c751ecfd9967c18d0ce304efbf885",
                "sha256:030abdbe43ee02e0de642aee345efa443740aa4d828bfe8e2eb11922ea6a21ea",
                "sha256:06b2f7898047ae93fad74467ec3d28fe84f7831370e3c258afa533f81ef7f3df",
                "sha256:0755ffd4a0c6f267cccbae2e9903d95477ca2f77c4fcf3a3a09570001856c8a5",
                "sha256:0a9ec697746f268507404647e531e92889890a087e03681a3606d9b920fbee3c",
                "sha256:0ae24a547e8b711ccaaf99c9ae3cd975470e1a30caa80a6aaee9a2f19c05701d",
                "sha256:134ace6dc392116566980ee7436477d844520a26a4b1bd4053f6f47d096997fd",
                "sha256:166c1cd4d24309b30d61f79f4a9114b7b2313d7450912277855ff5dfd7cd4a06",
                "sha256:1b5dea9831a90e9d0721ec417a80d4cbd7022093ac38a568db2dd78363b00908",
                "sha256:1d846aea995ad352d4bdcc847535bd56e0fd88d36829d2c90be880ef1ee4668a",
                "sha256:1ef61f5dd14c300786318482456481463b9d6b91ebe5ef12f405afbba77ed0be",
                "sha256:297e388da6e248c98bc4a02e018966af0c5f92dfacf5a5ca22fa01cb3179bca0",
                "sha256:298478fe4f77a4408895605f3482b6cc6222c018b2ce565c2b6b9c354ac3229b",
                "sha256:29dbdc4207642ea6aad70fbde1a9338753d33fb23ed6956e706936706f52dd80",
                "sha256:2db98790afc70118bd0255c2eeb465e9767ecf1f3c25f9a1abb8ffc8cfd1fe0a",
                "sha256:32cda9e3d601a52baccb2856b8ea1fc213c90b340c542dcef77140dfa3278a9e",
                "sha256:37fb69d905be665f68f28a8bba3c6d3223c8efe1edf14cc4cfa06c241f8c81d9",
                "sha256:416d3a5d0e8cfe4f27f574362435bc9bae57f679a7158e0096ad2beb427b8696",
                "sha256:43efea75eb06b95d1631cb784aa40156177bf9dd5b4b03ff38979e048258bc6b",
                "sha256:4b35b21b819ac1dbd1233317adeecd63495f6babf21b7b2512d244ff6c6ce309",
                "sha256:4d9667937cfa347525b319ae34375c37b9ee6b525440f3ef48542fcf66f2731e",
                "sha256:5161eef006d335e46895297f642341111945e2c1c899eb406882a6c61a4357ab",
                "sha256:543f3dc61c18dafb755773efc89aae60d06b6596a63914107f75459cf984164d",
                "sha256:551d3fd6e9dc15e4c1eb6fc4ba2b39c0c7933fa113b220057a34f4bb3268a060",
                "sha256:59291fb29317122398786c2d44427bbd1a6d7ff54017075b22be9d21aa59bd8d",
                "sha256:5b001114dd152cfd6b23befeb28d7aee43553e2402c9f159807bf55f33af8a8d",
                "sha256:5b4815f2e65b30f5fbae9dfffa8636d992d49705723fe86a3661806e069352d4",
                "sha256:5dc6761a6efc781e6a1544206f22c80c3af4c8cf461206d46a1e6006e4429ff3",
                "sha256:5e84b6cc6a4a3d76c153a6b19270b3526a5a8ed6b09501d3af891daa2a9de7d6",
                "sha256:6209bb41dc692ddfee4942517c19ee81b86c864b626dbfca272ec0f7cff5d9fb",
                "sha256:673655af3eadf4df6b5457033f086e90299fdd7a47983a13827acf7459c15d94",
                "sha256:6c762a5b0997f5659a5ef2266abc1d8851ad7749ad9a6a5506eb23d314e4f46b",
                "sha256:7086cc1d5eebb91ad24ded9f58bec6c688e9f0ed7eb3dbbf1e4800280a896496",
                "sha256:73664fe514b34c8f02452ffb73b7a92c6774e39a647087f83d67f010eb9a0cf0",
                "sha256:76a911dfe51a36041f2e756b00f96ed84677cdeb75d25c767f296c1c1eda1319",
                "sha256:780c072c2e11c9b2c7ca37f9a2ee8ba66f44367ac3e5c7832afcfe5104fd6d1b",
                "sha256:7928ecbf1ece13956b95d9cbcfc77137652b02763ba384d9ab508099a2eca856",
                "sha256:7970285ab628a3779aecc35823296a7869f889b8329c16ad5a71e4901a3dc4ef",
                "sha256:7a8d4bade9952ea9a77d0c3e49cbd8b2890a399422258a77f357b9cc9be8d680",
                "sha256:7c1ee6f42250df403c5f103cbd2768a28fe1a0ea1f0f03fe151c8741e1469c8b",
                "sha256:7dfecdbad5c301d7b5bde160150b4db4c659cee2b69589705b6f8a0c509d9f42",
                "sha256:812f7342b0eee081eaec84d91423d1b4650bb9828eb53d8511bcef8ce5aecf1e",
                "sha256:866b6942a92f56300012f5fbac71f2d610312ee65e22f1aa2609e491284e5597",
                "sha256:86dcb5a1eb778d8b25659d5e4341269e8590ad6b4e8b44d9f4b07f8d136c414a",
                "sha256:87dd88ded2e6d74d31e1e0a99a726a6765cda32d00ba72dc37f0651f306daaa8",
                "sha256:8bc1a764ed8c957a2e9cacf97c8b2b053b70307cf2996aafd70e91a082e70df3",
                "sha256:8d4d5063501b6dd4024b8ac2f04962d661222d120381272deea52e3fc52d3736",
                "sha256:8f0aef4ef59694b12cadee839e2ba6afeab89c0f39a3adc02ed51d109117b8da",
                "sha256:930044bb7679ab003b14023138b50181899da3f25de50e9dbee23b61b4de2126",
                "sha256:950be4d8ba92aca4b2bb0741285a46bfae3ca699ef913ec8416c1b78eadd64cd",
                "sha256:961a7293b2457b405967af9c77dcaa43cc1a8cd50d23c532e62d48ab6cdd56f5",
                "sha256:9b885f89040bb8c4a1573566bbb2f44f5c505ef6e74cec7ab9068c900047f04b",
                "sha256:9f4727572e2918acaa9077c919cbbeb73bd2b3ebcfe033b72f858fc9fbef0026",
                "sha256:a02364621fe369e06200d4a16558e056fe2805d3468350df3aef21e00d26214b",
                "sha256:a985e028fc183bf12a77a8bbf36318db4238a3ded7fa9df1b9a133f1cb79f8fc",
                "sha256:ac1452d2fbe4978c2eec89fb5a23b8387aba707ac72810d9490118817d9c0b46",
                "sha256:b15e02e9bb4c21e39876698abf233c8c579127986f8207200bc8a8f6bb27acf2",
                "sha256:b2724fdb354a868ddf9a880cb84d102da914e99119211ef7ecbdc613b8c96b3c",
                "sha256:bbc527b519bd3aa9d7f429d152fea69f9ad37c95f0b02aebddff592688998abe",
                "sha256:bcd5e41a859bf2e84fdc42f4edb7d9aba0a13d29a2abadccafad99de3feff984",
                "sha256:bd2880a07482090a3bcb01f4265f1936a903d70bc740bfcb1fd4e8a2ffe5cf5a",
                "sha256:bee197b30783295d2eb680b311af15a20a8b24024a19c3a26431ff83eb8d1f70",
                "sha256:bf2342ac639c4cf38799a44950bbc2dfcb685f052b9e262f446482afaf4bffca",
                "sha256:c76e5786951e72ed3686e122d14c5d7012f16c8303a674d18cdcd6d89557fc5b",
                "sha256:cbed61494057c0f83b83eb3a310f0bf774b09513307c434d4366ed64f4128a91",
                "sha256:cfdd747216947628af7b259d274771d84db2268ca062dd5faf373639d00113a3",
                "sha256:d7480af14364494365e89d6fddc510a13e5a2c3584cb19ef65415ca57252fb84",
                "sha256:dbc6ae66518ab3c5847659e9988c3b60dc94ffb48ef9168656e0019a93dbf8a1",
                "sha256:dc3e2db6ba09ffd7d02ae9141cfa0ae23393ee7687248d46a7507b75d610f4f5",
                "sha256:dfe91cb65544a1321e631e696759491ae04a2ea11d36715eca01ce07284738be",
                "sha256:e4d49b85c4348ea0b31ea63bc75a9f3857869174e2bf17e7aba02945cd218e6f",
                "sha256:e4db64794ccdf6cb83a59d73405f63adbe2a1887012e308828596100a0b2f6cc",
                "sha256:e553cad5179a66ba15bb18b353a19020e73a7921296a7979c4a2b7f6a5cd57f9",
                "sha256:e88d5e6ad0d026fba7bdab8c3f225a69f063f116462c49892b0149e21b6c0a0e",
                "sha256:ecd85a8d3e79cd7158dec1c9e5808e821feea088e2f69a974db5edf84dc53141",
                "sha256:f5b92f4d70791b4a67157321c4e8225d60b119c5cc9aee8ecf153aace4aad4ef",
                "sha256:f5f0c3e969c8f12dd2bb7e0b15d5c468b51e5017e01e2e867335c81903046a22",
                "sha256:f7baece4ce06bade126fb84b8af1c33439a76d8a6fd818970215e0560ca28c27",
                "sha256:ff25afb18123cea58a591ea0244b92eb1e61a1fd497bf6d6384f09bc3262ec3e",
                "sha256:ff337c552345e95702c5fde3158acb0625111017d0e5f24bf3acdb9cc16b90d1"
            ],
            "index": "pypi",
            "markers": "python_version >= '3.8'",
            "version": "==10.4.0"
>>>>>>> fbf466b5
        },
        "pycparser": {
            "hashes": [
                "sha256:491c8be9c040f5390f5bf44a5b07752bd07f56edf992381b05c701439eec10f6",
                "sha256:c3702b6d3dd8c7abc1afa565d7e63d53a1d0bd86cdc24edd75470f4de499cfcc"
            ],
            "markers": "python_version >= '3.8'",
            "version": "==2.22"
        },
        "pycryptodomex": {
            "hashes": [
                "sha256:0daad007b685db36d977f9de73f61f8da2a7104e20aca3effd30752fd56f73e1",
                "sha256:108e5f1c1cd70ffce0b68739c75734437c919d2eaec8e85bffc2c8b4d2794305",
                "sha256:19764605feea0df966445d46533729b645033f134baeb3ea26ad518c9fdf212c",
                "sha256:1be97461c439a6af4fe1cf8bf6ca5936d3db252737d2f379cc6b2e394e12a458",
                "sha256:25cd61e846aaab76d5791d006497134602a9e451e954833018161befc3b5b9ed",
                "sha256:2a47bcc478741b71273b917232f521fd5704ab4b25d301669879e7273d3586cc",
                "sha256:59af01efb011b0e8b686ba7758d59cf4a8263f9ad35911bfe3f416cee4f5c08c",
                "sha256:5dcac11031a71348faaed1f403a0debd56bf5404232284cf8c761ff918886ebc",
                "sha256:62a5ec91388984909bb5398ea49ee61b68ecb579123694bffa172c3b0a107079",
                "sha256:645bd4ca6f543685d643dadf6a856cc382b654cc923460e3a10a49c1b3832aeb",
                "sha256:653b29b0819605fe0898829c8ad6400a6ccde096146730c2da54eede9b7b8baa",
                "sha256:69138068268127cd605e03438312d8f271135a33140e2742b417d027a0539427",
                "sha256:6e186342cfcc3aafaad565cbd496060e5a614b441cacc3995ef0091115c1f6c5",
                "sha256:76bd15bb65c14900d98835fcd10f59e5e0435077431d3a394b60b15864fddd64",
                "sha256:7805830e0c56d88f4d491fa5ac640dfc894c5ec570d1ece6ed1546e9df2e98d6",
                "sha256:7a710b79baddd65b806402e14766c721aee8fb83381769c27920f26476276c1e",
                "sha256:7a7a8f33a1f1fb762ede6cc9cbab8f2a9ba13b196bfaf7bc6f0b39d2ba315a43",
                "sha256:82ee7696ed8eb9a82c7037f32ba9b7c59e51dda6f105b39f043b6ef293989cb3",
                "sha256:88afd7a3af7ddddd42c2deda43d53d3dfc016c11327d0915f90ca34ebda91499",
                "sha256:8af1a451ff9e123d0d8bd5d5e60f8e3315c3a64f3cdd6bc853e26090e195cdc8",
                "sha256:8ee606964553c1a0bc74057dd8782a37d1c2bc0f01b83193b6f8bb14523b877b",
                "sha256:91852d4480a4537d169c29a9d104dda44094c78f1f5b67bca76c29a91042b623",
                "sha256:9c682436c359b5ada67e882fec34689726a09c461efd75b6ea77b2403d5665b7",
                "sha256:bc3ee1b4d97081260d92ae813a83de4d2653206967c4a0a017580f8b9548ddbc",
                "sha256:bca649483d5ed251d06daf25957f802e44e6bb6df2e8f218ae71968ff8f8edc4",
                "sha256:c39778fd0548d78917b61f03c1fa8bfda6cfcf98c767decf360945fe6f97461e",
                "sha256:cbe71b6712429650e3883dc81286edb94c328ffcd24849accac0a4dbcc76958a",
                "sha256:d00fe8596e1cc46b44bf3907354e9377aa030ec4cd04afbbf6e899fc1e2a7781",
                "sha256:d3584623e68a5064a04748fb6d76117a21a7cb5eaba20608a41c7d0c61721794",
                "sha256:e48217c7901edd95f9f097feaa0388da215ed14ce2ece803d3f300b4e694abea",
                "sha256:f2e497413560e03421484189a6b65e33fe800d3bd75590e6d78d4dfdb7accf3b",
                "sha256:ff5c9a67f8a4fba4aed887216e32cbc48f2a6fb2673bb10a99e43be463e15913"
            ],
            "markers": "python_version >= '2.7' and python_version not in '3.0, 3.1, 3.2, 3.3, 3.4'",
            "version": "==3.20.0"
<<<<<<< HEAD
        },
        "pydub": {
            "hashes": [
                "sha256:65617e33033874b59d87db603aa1ed450633288aefead953b30bded59cb599a6",
                "sha256:980a33ce9949cab2a569606b65674d748ecbca4f0796887fd6f46173a7b0d30f"
            ],
            "version": "==0.25.1"
=======
>>>>>>> fbf466b5
        },
        "pyinstaller": {
            "hashes": [
                "sha256:00996d2090734d9ae4a1e53ed40351b07d593c37118d3e0d435bbcfa8db9edee",
                "sha256:00d81ddeee97710245a7ed03b0f9d5a4daf6c3a07adf978487b10991e1e20470",
                "sha256:1fc15e8cebf76361568359a40926aa5746fc0a84ca365fb2ac6caeea014a2cd3",
                "sha256:2aa771693ee3e0a899be3e9d946a24eab9896a98d0d4035f05a22f1193004cfb",
                "sha256:7c4a55a5d872c118bc7a5e641c2df46ad18585c002d96adad129b4ee8c104463",
                "sha256:97197593344f11f3dd2bdadbab14c61fbc4cdf9cc692a89b047cb671764c1824",
                "sha256:abbd591967593dab264bcc3bcb2466c0a1582f19a112e37e916c4212069c7933",
                "sha256:b7cab21db6fcfbdab47ee960239d1b44cd95383a4463177bd592613941d67959",
                "sha256:be6bc2c3073d3e84fb7148d3af33ce9b6a7f01cfb154e06314cd1d4c05798a32",
                "sha256:cfe3ed214601de0723cb660994b44934efacb77a1cf0e4cc5133da996bcf36ce",
                "sha256:d2705efe79f8749526f65c4bce70ae88eea8b6adfb051f123122e86542fe3802",
                "sha256:e2f55fbbdf8a99ea84b39bc5669a68624473c303486d7eb2cd9063b339f0aa28"
            ],
            "index": "pypi",
            "markers": "python_version < '3.13' and python_version >= '3.8'",
<<<<<<< HEAD
            "version": "==6.6.0"
        },
        "pyinstaller-hooks-contrib": {
            "hashes": [
                "sha256:3aad23ec9298ce675432397cda539e11a8bf77341a314e48b4da4c787ed67e8a",
                "sha256:3c521e3c710de74a4d6eeebf5b7b76c3e5b332fea8fa0baafa42c94b73908c0e"
            ],
            "index": "pypi",
            "markers": "python_version >= '3.7'",
            "version": "==2024.4"
=======
            "version": "==6.3.0"
        },
        "pyinstaller-hooks-contrib": {
            "hashes": [
                "sha256:8bf0775771fbaf96bcd2f4dfd6f7ae6c1dd1b1efe254c7e50477b3c08e7841d8",
                "sha256:fd5f37dcf99bece184e40642af88be16a9b89613ecb958a8bd1136634fc9fac5"
            ],
            "index": "pypi",
            "markers": "python_version >= '3.7'",
            "version": "==2024.7"
>>>>>>> fbf466b5
        },
        "pyshorteners": {
            "hashes": [
                "sha256:22045c997c4283124768c165623a267cf9ba2a7d416101e2e5fccfc244d34544"
            ],
            "index": "pypi",
            "markers": "python_version >= '3.6'",
            "version": "==1.0.1"
        },
        "pyside6": {
            "hashes": [
                "sha256:35936f06257e5c37ae8993da0cb5a528e5db3ea1fc2bb6b12cdf899a11510966",
                "sha256:3d2ebb08a7744b59e1270e57f264a9ef5b45fccdc0328a9aeb50d890d6b3f4f2",
                "sha256:d993989a10725c856f5b07f25e0664c5059daa92c259549c9df0972b5b0c7935",
                "sha256:f7acd26fe8e1a745ef0be66b49ee49ee8ae50c2a2855d9792db262ebc7916d98"
            ],
            "index": "pypi",
<<<<<<< HEAD
            "markers": "python_version < '3.12' and python_version >= '3.7'",
            "version": "==6.5.3"
=======
            "markers": "python_version < '3.13' and python_version >= '3.8'",
            "version": "==6.6.3.1"
>>>>>>> fbf466b5
        },
        "pyside6-addons": {
            "hashes": [
                "sha256:31135adc521ed6e3fdc8203507e7e9d72424d6b9ebd245d1189d991e90669d6a",
                "sha256:3abdc1e21de0c6763e5392af5ed8b2349291318ce235e7c310d84a2f9d5001a9",
                "sha256:7373479565e5bd963b9662857c40c20768bc0b5853334e2076a62cb039e91f74",
                "sha256:d8fbcd726dbf3e713e5d5ccc45ff0e1a9edfe336d7190c96cf7e7c7598681239"
            ],
            "markers": "python_version < '3.13' and python_version >= '3.8'",
            "version": "==6.6.3.1"
        },
        "pyside6-essentials": {
            "hashes": [
                "sha256:1f41f357ce2384576581e76c9c3df1c4fa5b38e347f0bcd0cae7c5bce42a917c",
                "sha256:27034525fdbdd21ef21f20fcd7aaf5c2ffe26f2bcf5269a69dd9492dec7e92aa",
                "sha256:31f7e70ada44d3cdbe6686670b3df036c720cfeb1dced0f7704e5f5a4be6a764",
                "sha256:6c16530b63079711783796584b640cc80a347e0b2dc12651aa2877265df7a008"
            ],
            "markers": "python_version < '3.13' and python_version >= '3.8'",
            "version": "==6.6.3.1"
        },
        "pywin32-ctypes": {
            "hashes": [
                "sha256:3426e063bdd5fd4df74a14fa3cf80a0b42845a87e1d1e81f6549f9daec593a60",
                "sha256:bf490a1a709baf35d688fe0ecf980ed4de11d2b3e37b51e5442587a75d9957e7"
            ],
            "markers": "sys_platform == 'win32'",
            "version": "==0.2.2"
        },
        "pyyaml": {
            "hashes": [
                "sha256:04ac92ad1925b2cff1db0cfebffb6ffc43457495c9b3c39d3fcae417d7125dc5",
                "sha256:062582fca9fabdd2c8b54a3ef1c978d786e0f6b3a1510e0ac93ef59e0ddae2bc",
                "sha256:0d3304d8c0adc42be59c5f8a4d9e3d7379e6955ad754aa9d6ab7a398b59dd1df",
                "sha256:1635fd110e8d85d55237ab316b5b011de701ea0f29d07611174a1b42f1444741",
                "sha256:184c5108a2aca3c5b3d3bf9395d50893a7ab82a38004c8f61c258d4428e80206",
                "sha256:18aeb1bf9a78867dc38b259769503436b7c72f7a1f1f4c93ff9a17de54319b27",
                "sha256:1d4c7e777c441b20e32f52bd377e0c409713e8bb1386e1099c2415f26e479595",
                "sha256:1e2722cc9fbb45d9b87631ac70924c11d3a401b2d7f410cc0e3bbf249f2dca62",
                "sha256:1fe35611261b29bd1de0070f0b2f47cb6ff71fa6595c077e42bd0c419fa27b98",
                "sha256:28c119d996beec18c05208a8bd78cbe4007878c6dd15091efb73a30e90539696",
                "sha256:326c013efe8048858a6d312ddd31d56e468118ad4cdeda36c719bf5bb6192290",
                "sha256:40df9b996c2b73138957fe23a16a4f0ba614f4c0efce1e9406a184b6d07fa3a9",
                "sha256:42f8152b8dbc4fe7d96729ec2b99c7097d656dc1213a3229ca5383f973a5ed6d",
                "sha256:49a183be227561de579b4a36efbb21b3eab9651dd81b1858589f796549873dd6",
                "sha256:4fb147e7a67ef577a588a0e2c17b6db51dda102c71de36f8549b6816a96e1867",
                "sha256:50550eb667afee136e9a77d6dc71ae76a44df8b3e51e41b77f6de2932bfe0f47",
                "sha256:510c9deebc5c0225e8c96813043e62b680ba2f9c50a08d3724c7f28a747d1486",
                "sha256:5773183b6446b2c99bb77e77595dd486303b4faab2b086e7b17bc6bef28865f6",
                "sha256:596106435fa6ad000c2991a98fa58eeb8656ef2325d7e158344fb33864ed87e3",
                "sha256:6965a7bc3cf88e5a1c3bd2e0b5c22f8d677dc88a455344035f03399034eb3007",
                "sha256:69b023b2b4daa7548bcfbd4aa3da05b3a74b772db9e23b982788168117739938",
                "sha256:6c22bec3fbe2524cde73d7ada88f6566758a8f7227bfbf93a408a9d86bcc12a0",
                "sha256:704219a11b772aea0d8ecd7058d0082713c3562b4e271b849ad7dc4a5c90c13c",
                "sha256:7e07cbde391ba96ab58e532ff4803f79c4129397514e1413a7dc761ccd755735",
                "sha256:81e0b275a9ecc9c0c0c07b4b90ba548307583c125f54d5b6946cfee6360c733d",
                "sha256:855fb52b0dc35af121542a76b9a84f8d1cd886ea97c84703eaa6d88e37a2ad28",
                "sha256:8d4e9c88387b0f5c7d5f281e55304de64cf7f9c0021a3525bd3b1c542da3b0e4",
                "sha256:9046c58c4395dff28dd494285c82ba00b546adfc7ef001486fbf0324bc174fba",
                "sha256:9eb6caa9a297fc2c2fb8862bc5370d0303ddba53ba97e71f08023b6cd73d16a8",
                "sha256:a08c6f0fe150303c1c6b71ebcd7213c2858041a7e01975da3a99aed1e7a378ef",
                "sha256:a0cd17c15d3bb3fa06978b4e8958dcdc6e0174ccea823003a106c7d4d7899ac5",
                "sha256:afd7e57eddb1a54f0f1a974bc4391af8bcce0b444685d936840f125cf046d5bd",
                "sha256:b1275ad35a5d18c62a7220633c913e1b42d44b46ee12554e5fd39c70a243d6a3",
                "sha256:b786eecbdf8499b9ca1d697215862083bd6d2a99965554781d0d8d1ad31e13a0",
                "sha256:ba336e390cd8e4d1739f42dfe9bb83a3cc2e80f567d8805e11b46f4a943f5515",
                "sha256:baa90d3f661d43131ca170712d903e6295d1f7a0f595074f151c0aed377c9b9c",
                "sha256:bc1bf2925a1ecd43da378f4db9e4f799775d6367bdb94671027b73b393a7c42c",
                "sha256:bd4af7373a854424dabd882decdc5579653d7868b8fb26dc7d0e99f823aa5924",
                "sha256:bf07ee2fef7014951eeb99f56f39c9bb4af143d8aa3c21b1677805985307da34",
                "sha256:bfdf460b1736c775f2ba9f6a92bca30bc2095067b8a9d77876d1fad6cc3b4a43",
                "sha256:c8098ddcc2a85b61647b2590f825f3db38891662cfc2fc776415143f599bb859",
                "sha256:d2b04aac4d386b172d5b9692e2d2da8de7bfb6c387fa4f801fbf6fb2e6ba4673",
                "sha256:d483d2cdf104e7c9fa60c544d92981f12ad66a457afae824d146093b8c294c54",
                "sha256:d858aa552c999bc8a8d57426ed01e40bef403cd8ccdd0fc5f6f04a00414cac2a",
                "sha256:e7d73685e87afe9f3b36c799222440d6cf362062f78be1013661b00c5c6f678b",
                "sha256:f003ed9ad21d6a4713f0a9b5a7a0a79e08dd0f221aff4525a2be4c346ee60aab",
                "sha256:f22ac1c3cac4dbc50079e965eba2c1058622631e526bd9afd45fedd49ba781fa",
                "sha256:faca3bdcf85b2fc05d06ff3fbc1f83e1391b3e724afa3feba7d13eeab355484c",
                "sha256:fca0e3a251908a499833aa292323f32437106001d436eca0e6e7833256674585",
                "sha256:fd1592b3fdf65fff2ad0004b5e363300ef59ced41c2e6b3a99d4089fa8c5435d",
                "sha256:fd66fc5d0da6d9815ba2cebeb4205f95818ff4b79c3ebe268e75d961704af52f"
            ],
            "markers": "python_version >= '3.6'",
            "version": "==6.0.1"
        },
        "requests": {
            "hashes": [
                "sha256:55365417734eb18255590a9ff9eb97e9e1da868d4ccd6402399eaf68af20a760",
                "sha256:70761cfe03c773ceb22aa2f671b4757976145175cdfca038c02654d061d6dcc6"
            ],
            "index": "pypi",
<<<<<<< HEAD
            "markers": "python_version >= '3.7'",
            "version": "==2.31.0"
=======
            "markers": "python_version >= '3.8'",
            "version": "==2.32.3"
        },
        "secretstorage": {
            "hashes": [
                "sha256:2403533ef369eca6d2ba81718576c5e0f564d5cca1b58f73a8b23e7d4eeebd77",
                "sha256:f356e6628222568e3af06f2eba8df495efa13b3b63081dafd4f7d9a7b7bc9f99"
            ],
            "markers": "sys_platform == 'linux'",
            "version": "==3.3.3"
>>>>>>> fbf466b5
        },
        "resampy": {
            "hashes": [
                "sha256:a0d1c28398f0e55994b739650afef4e3974115edbe96cd4bb81968425e916e47",
                "sha256:ad2ed64516b140a122d96704e32bc0f92b23f45419e8b8f478e5a05f83edcebd"
            ],
            "version": "==0.4.3"
        },
        "samplerate": {
            "hashes": [
                "sha256:75ef725e6cd9c4545569caf4c47147beab7b53b2c36e5122e8c285d348f88847",
                "sha256:f55e5c9d0a8ba3c82a53b7d9c34a2d145439c61166a7f310efaec88f2781b8f8"
            ],
            "version": "==0.1.0"
        },
        "scikit-learn": {
            "hashes": [
                "sha256:1d0b25d9c651fd050555aadd57431b53d4cf664e749069da77f3d52c5ad14b3b",
                "sha256:36f0ea5d0f693cb247a073d21a4123bdf4172e470e6d163c12b74cbb1536cf38",
                "sha256:426d258fddac674fdf33f3cb2d54d26f49406e2599dbf9a32b4d1696091d4256",
                "sha256:44c62f2b124848a28fd695db5bc4da019287abf390bfce602ddc8aa1ec186aae",
                "sha256:45dee87ac5309bb82e3ea633955030df9bbcb8d2cdb30383c6cd483691c546cc",
                "sha256:49d64ef6cb8c093d883e5a36c4766548d974898d378e395ba41a806d0e824db8",
                "sha256:5460a1a5b043ae5ae4596b3126a4ec33ccba1b51e7ca2c5d36dac2169f62ab1d",
                "sha256:5cd7b524115499b18b63f0c96f4224eb885564937a0b3477531b2b63ce331904",
                "sha256:671e2f0c3f2c15409dae4f282a3a619601fa824d2c820e5b608d9d775f91780c",
                "sha256:68b8404841f944a4a1459b07198fa2edd41a82f189b44f3e1d55c104dbc2e40c",
                "sha256:81bf5d8bbe87643103334032dd82f7419bc8c8d02a763643a6b9a5c7288c5054",
                "sha256:8539a41b3d6d1af82eb629f9c57f37428ff1481c1e34dddb3b9d7af8ede67ac5",
                "sha256:87440e2e188c87db80ea4023440923dccbd56fbc2d557b18ced00fef79da0727",
                "sha256:90378e1747949f90c8f385898fff35d73193dfcaec3dd75d6b542f90c4e89755",
                "sha256:b0203c368058ab92efc6168a1507d388d41469c873e96ec220ca8e74079bf62e",
                "sha256:c97a50b05c194be9146d61fe87dbf8eac62b203d9e87a3ccc6ae9aed2dfaf361",
                "sha256:d36d0bc983336bbc1be22f9b686b50c964f593c8a9a913a792442af9bf4f5e68",
                "sha256:d762070980c17ba3e9a4a1e043ba0518ce4c55152032f1af0ca6f39b376b5928",
                "sha256:d9993d5e78a8148b1d0fdf5b15ed92452af5581734129998c26f481c46586d68",
                "sha256:daa1c471d95bad080c6e44b4946c9390a4842adc3082572c20e4f8884e39e959",
                "sha256:ff4effe5a1d4e8fed260a83a163f7dbf4f6087b54528d8880bab1d1377bd78be"
            ],
            "markers": "python_version >= '3.9'",
            "version": "==1.4.2"
        },
        "scipy": {
            "hashes": [
                "sha256:05f1432ba070e90d42d7fd836462c50bf98bd08bed0aa616c359eed8a04e3922",
                "sha256:09c74543c4fbeb67af6ce457f6a6a28e5d3739a87f62412e4a16e46f164f0ae5",
                "sha256:0fbcf8abaf5aa2dc8d6400566c1a727aed338b5fe880cde64907596a89d576fa",
                "sha256:109d391d720fcebf2fbe008621952b08e52907cf4c8c7efc7376822151820820",
                "sha256:1d2f7bb14c178f8b13ebae93f67e42b0a6b0fc50eba1cd8021c9b6e08e8fb1cd",
                "sha256:1e7626dfd91cdea5714f343ce1176b6c4745155d234f1033584154f60ef1ff42",
                "sha256:22789b56a999265431c417d462e5b7f2b487e831ca7bef5edeb56efe4c93f86e",
                "sha256:28e286bf9ac422d6beb559bc61312c348ca9b0f0dae0d7c5afde7f722d6ea13d",
                "sha256:33fde20efc380bd23a78a4d26d59fc8704e9b5fd9b08841693eb46716ba13d86",
                "sha256:45c08bec71d3546d606989ba6e7daa6f0992918171e2a6f7fbedfa7361c2de1e",
                "sha256:4dca18c3ffee287ddd3bc8f1dabaf45f5305c5afc9f8ab9cbfab855e70b2df5c",
                "sha256:5407708195cb38d70fd2d6bb04b1b9dd5c92297d86e9f9daae1576bd9e06f602",
                "sha256:58569af537ea29d3f78e5abd18398459f195546bb3be23d16677fb26616cc11e",
                "sha256:5e4a756355522eb60fcd61f8372ac2549073c8788f6114449b37e9e8104f15a5",
                "sha256:6bf9fe63e7a4bf01d3645b13ff2aa6dea023d38993f42aaac81a18b1bda7a82a",
                "sha256:8930ae3ea371d6b91c203b1032b9600d69c568e537b7988a3073dfe4d4774f21",
                "sha256:9ff7dad5d24a8045d836671e082a490848e8639cabb3dbdacb29f943a678683d",
                "sha256:a2f471de4d01200718b2b8927f7d76b5d9bde18047ea0fa8bd15c5ba3f26a1d6",
                "sha256:ac38c4c92951ac0f729c4c48c9e13eb3675d9986cc0c83943784d7390d540c78",
                "sha256:b2a3ff461ec4756b7e8e42e1c681077349a038f0686132d623fa404c0bee2551",
                "sha256:b5acd8e1dbd8dbe38d0004b1497019b2dbbc3d70691e65d69615f8a7292865d7",
                "sha256:b8434f6f3fa49f631fae84afee424e2483289dfc30a47755b4b4e6b07b2633a4",
                "sha256:ba419578ab343a4e0a77c0ef82f088238a93eef141b2b8017e46149776dfad4d",
                "sha256:d0de696f589681c2802f9090fff730c218f7c51ff49bf252b6a97ec4a5d19e8b",
                "sha256:dcbb9ea49b0167de4167c40eeee6e167caeef11effb0670b554d10b1e693a8b9"
            ],
            "markers": "python_version >= '3.9'",
            "version": "==1.13.0"
        },
        "send2trash": {
            "hashes": [
                "sha256:0c31227e0bd08961c7665474a3d1ef7193929fedda4233843689baa056be46c9",
                "sha256:b18e7a3966d99871aefeb00cfbcfdced55ce4871194810fc71f4aa484b953abf"
            ],
            "index": "pypi",
            "markers": "python_version >= '2.7' and python_version not in '3.0, 3.1, 3.2, 3.3, 3.4, 3.5'",
            "version": "==1.8.3"
        },
        "setuptools": {
            "hashes": [
                "sha256:6c1fccdac05a97e598fb0ae3bbed5904ccb317337a51139dcd51453611bbb987",
                "sha256:c636ac361bc47580504644275c9ad802c50415c7522212252c033bd15f301f32"
            ],
            "index": "pypi",
            "markers": "python_version >= '3.8'",
            "version": "==69.5.1"
        },
        "shiboken6": {
            "hashes": [
                "sha256:2a8df586aa9eb629388b368d3157893083c5217ed3eb637bf182d1948c823a0f",
                "sha256:88494b5e08a1f235efddbe2b0b225a3a66e07d72b6091fcc2fc5448572453649",
                "sha256:902d9e126ac57cc3841cdc50ba38d53948b40cf667538172f253c4ae7b2dcb2c",
                "sha256:b1aeff0d79d84ddbdc9970144c1bbc3a52fcb45618d1b33d17d57f99f1246d45"
            ],
            "markers": "python_version < '3.13' and python_version >= '3.8'",
            "version": "==6.6.3.1"
        },
        "six": {
            "hashes": [
                "sha256:1e61c37477a1626458e36f7b1d82aa5c9b094fa4802892072e49de9c60c4c926",
                "sha256:8abb2f1d86890a2dfb989f9a77cfcfd3e47c2a354b01111771326f8aa26e0254"
            ],
            "markers": "python_version >= '2.7' and python_version not in '3.0, 3.1, 3.2, 3.3'",
            "version": "==1.16.0"
        },
        "soundfile": {
            "hashes": [
                "sha256:074247b771a181859d2bc1f98b5ebf6d5153d2c397b86ee9e29ba602a8dfe2a6",
                "sha256:0d86924c00b62552b650ddd28af426e3ff2d4dc2e9047dae5b3d8452e0a49a77",
                "sha256:2dc3685bed7187c072a46ab4ffddd38cef7de9ae5eb05c03df2ad569cf4dacbc",
                "sha256:59dfd88c79b48f441bbf6994142a19ab1de3b9bb7c12863402c2bc621e49091a",
                "sha256:828a79c2e75abab5359f780c81dccd4953c45a2c4cd4f05ba3e233ddf984b882",
                "sha256:bceaab5c4febb11ea0554566784bcf4bc2e3977b53946dda2b12804b4fe524a8",
                "sha256:d922be1563ce17a69582a352a86f28ed8c9f6a8bc951df63476ffc310c064bfa",
                "sha256:e8e1017b2cf1dda767aef19d2fd9ee5ebe07e050d430f77a0a7c66ba08b8cdae"
            ],
            "version": "==0.12.1"
        },
        "soupsieve": {
            "hashes": [
                "sha256:5663d5a7b3bfaeee0bc4372e7fc48f9cff4940b3eec54a6451cc5299f1097690",
                "sha256:eaa337ff55a1579b6549dc679565eac1e3d000563bcb1c8ab0d0fefbc0c2cdc7"
            ],
            "markers": "python_version >= '3.8'",
            "version": "==2.5"
        },
        "soxr": {
            "hashes": [
                "sha256:07f4c0c6125ea1482fa187ad5f007216712ee0a93586a9b2f80e79c0bf944cf7",
                "sha256:0e291adfaf9f2a7c4dd180a1b8c280f9beb1c84cb381853e4f4b3434d002ed7f",
                "sha256:0eed6bf58192dd1bb93becd2444de4d712689713d727b32fd55623ae9aae7df7",
                "sha256:1cd65dc7b96ea3cb6c8c48e6020e859680556cc42dd3d4de44779530cce21037",
                "sha256:27f2890528d2b2e358938ab660a6b8346802863f5b6b646204d7ff8ab0ca2c66",
                "sha256:286858e3078d76c11b6d490b66fed3c9bb2a4229759f6be03ceef5c02189bf2c",
                "sha256:42da0d9eb79c70e5a41917f1b48a032e241a48eb4a1bcea7c80577302ff26974",
                "sha256:436ddff00c6eb2c75b79c19cfdca7527b1e31b5fad738652f044045ba6258593",
                "sha256:48acdfbcf870ab54f645b1cfd641bce92c1e3a67346c3bf0f6c0ad2873c1dd35",
                "sha256:511c6b2279c8ddd83459d129d69f628f7aae4616ae0a1912963985bd89e35df7",
                "sha256:52467c8c012495544a6dcfcce6b5bcbbc653d24fe9bb33c0b6191acecdb5e297",
                "sha256:54985ff33292192d2937be80df3e5f3a44d6d53e6835f727d6b99b7cdd3f1611",
                "sha256:6e39668c250e221db888cf3b290a16fbe10a702d9a4eb604a127f720040de583",
                "sha256:7221302b4547d02a3f38dd3cd15317ab2b78873c75921db5f4a070848f0c71be",
                "sha256:83c74ef6d61d7dcd81be26f91bee0a420f792f5c1982266f2a80e655f0650a98",
                "sha256:8d8a2b3e7f8d0255e2484fb82cb66c86da6fb25b342ef793cceca9ce9a61aa16",
                "sha256:9cea63014ce91035074e1228c9340e2b8609faf964e268705fcac5135d05060c",
                "sha256:9e811450f0e91972932bd37ac58e32e44002c2c99db2aa926a9e7ba164545034",
                "sha256:a0cd6eb6f6bbda2e8de36672cf2f0529ced6e638773150744ef075be0cc4f52c",
                "sha256:a37c518c0b5d70162956d808d6c2e249bae0672e414e0dcfc101e200d8c31f3c",
                "sha256:ac81c4af6a993d5b7c0b466bbac4835bad2b14ec32f342b2c1f83e4cf825e301",
                "sha256:bfab27830f6217a15b83445988225c3aeea3bbccfa9399ced291e53e1b05925d",
                "sha256:cb1e14663a43fe88b8fbc287822a159028366a820abe1a0a9670fb53618cb47b",
                "sha256:ce12b93747958f2769d6b297e6e27c73d9ad635fe8104ef052bece9c8a322824",
                "sha256:d994f1a7690b1b13ab639ea33e0c1d78415b64d88d6df4af705a9443f97b9687",
                "sha256:e47d86af35b942c92606fc2d5dfccf3f01309329475571ae2312bbf9edc3a790",
                "sha256:e5267c3ba34d4b873d9bbe3a9e58418b01ae4fd04349a4f944d9943b9ddac0f7",
                "sha256:e87b58bc9e8c2caa16f07726f666bd043f0a49ca937baa803ce7708003b27833",
                "sha256:ea663b76f2b0ec1576b8a43aef317aec080abc0a67a4015fcd9f3407039f260a",
                "sha256:f8ceeb74e5a55d903cc286d3bd12c2d8f8c85d02894071e9ec92ab405430907c"
            ],
            "markers": "python_version >= '3.6'",
            "version": "==0.3.7"
        },
        "sympy": {
            "hashes": [
                "sha256:c3588cd4295d0c0f603d0f2ae780587e64e2efeedb3521e46b9bb1d08d184fa5",
                "sha256:ebf595c8dac3e0fdc4152c51878b498396ec7f30e7a914d6071e674d49420fb8"
            ],
            "markers": "python_version >= '3.8'",
            "version": "==1.12"
        },
        "threadpoolctl": {
            "hashes": [
                "sha256:8f4c689a65b23e5ed825c8436a92b818aac005e0f3715f6a1664d7c7ee29d262",
                "sha256:f11b491a03661d6dd7ef692dd422ab34185d982466c49c8f98c8f716b5c93196"
            ],
            "markers": "python_version >= '3.8'",
            "version": "==3.4.0"
        },
        "torch": {
            "hashes": [
                "sha256:11e8fe261233aeabd67696d6b993eeb0896faa175c6b41b9a6c9f0334bdad1c5",
                "sha256:15dffa4cc3261fa73d02f0ed25f5fa49ecc9e12bf1ae0a4c1e7a88bbfaad9030",
                "sha256:31f4310210e7dda49f1fb52b0ec9e59382cfcb938693f6d5378f25b43d7c1d29",
                "sha256:32827fa1fbe5da8851686256b4cd94cc7b11be962862c2293811c94eea9457bf",
                "sha256:3a4dd910663fd7a124c056c878a52c2b0be4a5a424188058fe97109d4436ee42",
                "sha256:3dbcd563a9b792161640c0cffe17e3270d85e8f4243b1f1ed19cca43d28d235b",
                "sha256:451331406b760f4b1ab298ddd536486ab3cfb1312614cfe0532133535be60bea",
                "sha256:49aa4126ede714c5aeef7ae92969b4b0bbe67f19665106463c39f22e0a1860d1",
                "sha256:539d5ef6c4ce15bd3bd47a7b4a6e7c10d49d4d21c0baaa87c7d2ef8698632dfb",
                "sha256:67dcd726edff108e2cd6c51ff0e416fd260c869904de95750e80051358680d24",
                "sha256:877b3e6593b5e00b35bbe111b7057464e76a7dd186a287280d941b564b0563c2",
                "sha256:89ddac2a8c1fb6569b90890955de0c34e1724f87431cacff4c1979b5f769203c",
                "sha256:95b9b44f3bcebd8b6cd8d37ec802048c872d9c567ba52c894bba90863a439059",
                "sha256:a6e5770d68158d07456bfcb5318b173886f579fdfbf747543901ce718ea94782",
                "sha256:ad4c03b786e074f46606f4151c0a1e3740268bcf29fbd2fdf6666d66341c1dcb",
                "sha256:b2e2200b245bd9f263a0d41b6a2dab69c4aca635a01b30cca78064b0ef5b109e",
                "sha256:b421448d194496e1114d87a8b8d6506bce949544e513742b097e2ab8f7efef32",
                "sha256:bc889d311a855dd2dfd164daf8cc903a6b7273a747189cebafdd89106e4ad585",
                "sha256:bf9558da7d2bf7463390b3b2a61a6a3dbb0b45b161ee1dd5ec640bf579d479fc",
                "sha256:c795feb7e8ce2e0ef63f75f8e1ab52e7fd5e1a4d7d0c31367ade1e3de35c9e95",
                "sha256:cd2bf7697c9e95fb5d97cc1d525486d8cf11a084c6af1345c2c2c22a6b0029d0",
                "sha256:cf12cdb66c9c940227ad647bc9cf5dba7e8640772ae10dfe7569a0c1e2a28aca",
                "sha256:dff696de90d6f6d1e8200e9892861fd4677306d0ef604cb18f2134186f719f82",
                "sha256:eb4d6e9d3663e26cd27dc3ad266b34445a16b54908e74725adb241aa56987533",
                "sha256:f9ef0a648310435511e76905f9b89612e45ef2c8b023bee294f5e6f7e73a3e7c"
            ],
            "markers": "python_full_version >= '3.8.0'",
            "version": "==2.2.2"
        },
        "torchvision": {
            "hashes": [
                "sha256:067095e87a020a7a251ac1d38483aa591c5ccb81e815527c54db88a982fc9267",
                "sha256:14fd1d4a033c325bdba2d03a69c3450cab6d3a625f85cc375781d9237ca5d04d",
                "sha256:1ece40557e122d79975860a005aa7e2a9e2e6c350a03e78a00ec1450083312fd",
                "sha256:1f2910fe3c21ad6875b2720d46fad835b2e4b336e9553d31ca364d24c90b1d4f",
                "sha256:2f69570f50b1d195e51bc03feffb7b7728207bc36efcfb1f0813712b2379d881",
                "sha256:32dbeba3987e20f2dc1bce8d1504139fff582898346dfe8ad98d649f97ca78fa",
                "sha256:35ba5c1600c3203549d2316422a659bd20c0cfda1b6085eec94fb9f35f55ca43",
                "sha256:3bbc24b7713e8f22766992562547d8b4b10001208d372fe599255af84bfd1a69",
                "sha256:3f784381419f3ed3f2ec2aa42fb4aeec5bf4135e298d1631e41c926e6f1a0dff",
                "sha256:4868bbfa55758c8107e69a0e7dd5e77b89056035cd38b767ad5b98cdb71c0f0d",
                "sha256:6835897df852fad1015e6a106c167c83848114cbcc7d86112384a973404e4431",
                "sha256:77d680adf6ce367166a186d2c7fda3a73807ab9a03b2c31a03fa8812c8c5335b",
                "sha256:7dc85b397f6c6d9ef12716ce0d6e11ac2b803f5cccff6fe3966db248e7774478",
                "sha256:833fd2e4216ced924c8aca0525733fe727f9a1af66dfad7c5be7257e97c39678",
                "sha256:9b83e55ee7d0a1704f52b9c0ac87388e7a6d1d98a6bde7b0b35f9ab54d7bda54",
                "sha256:9c3acbebbe379af112b62b535820174277b1f3eed30df264a4e458d58ee4e5b2",
                "sha256:b83aac8d78f48981146d582168d75b6c947cfb0a7693f76e219f1926f6e595a3",
                "sha256:ba2e62f233eab3d42b648c122a3a29c47cc108ca314dfd5cbb59cd3a143fd623",
                "sha256:d506854c5acd69b20a8b6641f01fe841685a21c5406b56813184f1c9fc94279e",
                "sha256:e031004a1bc432c980a7bd642f6c189a3efc316e423fc30b5569837166a4e28d",
                "sha256:e9e4bed404af33dfc92eecc2b513d21ddc4c242a7fd8708b3b09d3a26aa6f444",
                "sha256:ecc1c503fa8a54fbab777e06a7c228032b8ab78efebf35b28bc8f22f544f51f1",
                "sha256:efd6d0dd0668e15d01a2cffadc74068433b32cbcf5692e0c4aa15fc5cb250ce7",
                "sha256:f1c9ab3152cfb27f83aca072cac93a3a4c4e4ab0261cf0f2d516b9868a4e96f3",
                "sha256:f400145fc108833e7c2fc28486a04989ca742146d7a2a2cc48878ebbb40cdbbd"
            ],
            "markers": "python_version >= '3.8'",
            "version": "==0.17.2"
        },
        "tqdm": {
            "hashes": [
<<<<<<< HEAD
                "sha256:1ee4f8a893eb9bef51c6e35730cebf234d5d0b6bd112b0271e10ed7c24a02bd9",
                "sha256:6cd52cdf0fef0e0f543299cfc96fec90d7b8a7e88745f411ec33eb44d5ed3531"
            ],
            "markers": "python_version >= '3.7'",
            "version": "==4.66.2"
        },
        "typing-extensions": {
            "hashes": [
                "sha256:83f085bd5ca59c80295fc2a82ab5dac679cbe02b9f33f7d83af68e241bea51b0",
                "sha256:c1f94d72897edaf4ce775bb7558d5b79d8126906a14ea5ed1635921406c0387a"
            ],
            "markers": "python_version >= '3.8'",
            "version": "==4.11.0"
=======
                "sha256:b75ca56b413b030bc3f00af51fd2c1a1a5eac6a0c1cca83cbb37a5c52abce644",
                "sha256:e4d936c9de8727928f3be6079590e97d9abfe8d39a590be678eb5919ffc186bb"
            ],
            "markers": "python_version >= '3.7'",
            "version": "==4.66.4"
>>>>>>> fbf466b5
        },
        "unidecode": {
            "hashes": [
                "sha256:cfdb349d46ed3873ece4586b96aa75258726e2fa8ec21d6f00a591d98806c2f4",
                "sha256:d130a61ce6696f8148a3bd8fe779c99adeb4b870584eeb9526584e9aa091fd39"
            ],
            "index": "pypi",
            "markers": "python_version >= '3.5'",
            "version": "==1.3.8"
        },
        "urllib3": {
            "hashes": [
<<<<<<< HEAD
                "sha256:450b20ec296a467077128bff42b73080516e71b56ff59a60a02bef2232c4fa9d",
                "sha256:d0570876c61ab9e520d776c38acbbb5b05a776d3f9ff98a5c8fd5162a444cf19"
            ],
            "markers": "python_version >= '3.8'",
            "version": "==2.2.1"
=======
                "sha256:a448b2f64d686155468037e1ace9f2d2199776e17f0a46610480d311f73e3472",
                "sha256:dd505485549a7a552833da5e6063639d0d177c04f23bc3864e41e5dc5f612168"
            ],
            "markers": "python_version >= '3.8'",
            "version": "==2.2.2"
>>>>>>> fbf466b5
        },
        "websockets": {
            "hashes": [
                "sha256:00700340c6c7ab788f176d118775202aadea7602c5cc6be6ae127761c16d6b0b",
                "sha256:0bee75f400895aef54157b36ed6d3b308fcab62e5260703add87f44cee9c82a6",
                "sha256:0e6e2711d5a8e6e482cacb927a49a3d432345dfe7dea8ace7b5790df5932e4df",
                "sha256:12743ab88ab2af1d17dd4acb4645677cb7063ef4db93abffbf164218a5d54c6b",
                "sha256:1a9d160fd080c6285e202327aba140fc9a0d910b09e423afff4ae5cbbf1c7205",
                "sha256:1bf386089178ea69d720f8db6199a0504a406209a0fc23e603b27b300fdd6892",
                "sha256:1df2fbd2c8a98d38a66f5238484405b8d1d16f929bb7a33ed73e4801222a6f53",
                "sha256:1e4b3f8ea6a9cfa8be8484c9221ec0257508e3a1ec43c36acdefb2a9c3b00aa2",
                "sha256:1f38a7b376117ef7aff996e737583172bdf535932c9ca021746573bce40165ed",
                "sha256:23509452b3bc38e3a057382c2e941d5ac2e01e251acce7adc74011d7d8de434c",
                "sha256:248d8e2446e13c1d4326e0a6a4e9629cb13a11195051a73acf414812700badbd",
                "sha256:25eb766c8ad27da0f79420b2af4b85d29914ba0edf69f547cc4f06ca6f1d403b",
                "sha256:27a5e9964ef509016759f2ef3f2c1e13f403725a5e6a1775555994966a66e931",
                "sha256:2c71bd45a777433dd9113847af751aae36e448bc6b8c361a566cb043eda6ec30",
                "sha256:2cb388a5bfb56df4d9a406783b7f9dbefb888c09b71629351cc6b036e9259370",
                "sha256:2d225bb6886591b1746b17c0573e29804619c8f755b5598d875bb4235ea639be",
                "sha256:2e5fc14ec6ea568200ea4ef46545073da81900a2b67b3e666f04adf53ad452ec",
                "sha256:363f57ca8bc8576195d0540c648aa58ac18cf85b76ad5202b9f976918f4219cf",
                "sha256:3c6cc1360c10c17463aadd29dd3af332d4a1adaa8796f6b0e9f9df1fdb0bad62",
                "sha256:3d829f975fc2e527a3ef2f9c8f25e553eb7bc779c6665e8e1d52aa22800bb38b",
                "sha256:3e3aa8c468af01d70332a382350ee95f6986db479ce7af14d5e81ec52aa2b402",
                "sha256:3f61726cae9f65b872502ff3c1496abc93ffbe31b278455c418492016e2afc8f",
                "sha256:423fc1ed29f7512fceb727e2d2aecb952c46aa34895e9ed96071821309951123",
                "sha256:46e71dbbd12850224243f5d2aeec90f0aaa0f2dde5aeeb8fc8df21e04d99eff9",
                "sha256:4d87be612cbef86f994178d5186add3d94e9f31cc3cb499a0482b866ec477603",
                "sha256:5693ef74233122f8ebab026817b1b37fe25c411ecfca084b29bc7d6efc548f45",
                "sha256:5aa9348186d79a5f232115ed3fa9020eab66d6c3437d72f9d2c8ac0c6858c558",
                "sha256:5d873c7de42dea355d73f170be0f23788cf3fa9f7bed718fd2830eefedce01b4",
                "sha256:5f6ffe2c6598f7f7207eef9a1228b6f5c818f9f4d53ee920aacd35cec8110438",
                "sha256:604428d1b87edbf02b233e2c207d7d528460fa978f9e391bd8aaf9c8311de137",
                "sha256:6350b14a40c95ddd53e775dbdbbbc59b124a5c8ecd6fbb09c2e52029f7a9f480",
                "sha256:6e2df67b8014767d0f785baa98393725739287684b9f8d8a1001eb2839031447",
                "sha256:6e96f5ed1b83a8ddb07909b45bd94833b0710f738115751cdaa9da1fb0cb66e8",
                "sha256:6e9e7db18b4539a29cc5ad8c8b252738a30e2b13f033c2d6e9d0549b45841c04",
                "sha256:70ec754cc2a769bcd218ed8d7209055667b30860ffecb8633a834dde27d6307c",
                "sha256:7b645f491f3c48d3f8a00d1fce07445fab7347fec54a3e65f0725d730d5b99cb",
                "sha256:7fa3d25e81bfe6a89718e9791128398a50dec6d57faf23770787ff441d851967",
                "sha256:81df9cbcbb6c260de1e007e58c011bfebe2dafc8435107b0537f393dd38c8b1b",
                "sha256:8572132c7be52632201a35f5e08348137f658e5ffd21f51f94572ca6c05ea81d",
                "sha256:87b4aafed34653e465eb77b7c93ef058516cb5acf3eb21e42f33928616172def",
                "sha256:8e332c210b14b57904869ca9f9bf4ca32f5427a03eeb625da9b616c85a3a506c",
                "sha256:9893d1aa45a7f8b3bc4510f6ccf8db8c3b62120917af15e3de247f0780294b92",
                "sha256:9edf3fc590cc2ec20dc9d7a45108b5bbaf21c0d89f9fd3fd1685e223771dc0b2",
                "sha256:9fdf06fd06c32205a07e47328ab49c40fc1407cdec801d698a7c41167ea45113",
                "sha256:a02413bc474feda2849c59ed2dfb2cddb4cd3d2f03a2fedec51d6e959d9b608b",
                "sha256:a1d9697f3337a89691e3bd8dc56dea45a6f6d975f92e7d5f773bc715c15dde28",
                "sha256:a571f035a47212288e3b3519944f6bf4ac7bc7553243e41eac50dd48552b6df7",
                "sha256:ab3d732ad50a4fbd04a4490ef08acd0517b6ae6b77eb967251f4c263011a990d",
                "sha256:ae0a5da8f35a5be197f328d4727dbcfafa53d1824fac3d96cdd3a642fe09394f",
                "sha256:b067cb952ce8bf40115f6c19f478dc71c5e719b7fbaa511359795dfd9d1a6468",
                "sha256:b2ee7288b85959797970114deae81ab41b731f19ebcd3bd499ae9ca0e3f1d2c8",
                "sha256:b81f90dcc6c85a9b7f29873beb56c94c85d6f0dac2ea8b60d995bd18bf3e2aae",
                "sha256:ba0cab91b3956dfa9f512147860783a1829a8d905ee218a9837c18f683239611",
                "sha256:baa386875b70cbd81798fa9f71be689c1bf484f65fd6fb08d051a0ee4e79924d",
                "sha256:bbe6013f9f791944ed31ca08b077e26249309639313fff132bfbf3ba105673b9",
                "sha256:bea88d71630c5900690fcb03161ab18f8f244805c59e2e0dc4ffadae0a7ee0ca",
                "sha256:befe90632d66caaf72e8b2ed4d7f02b348913813c8b0a32fae1cc5fe3730902f",
                "sha256:c3181df4583c4d3994d31fb235dc681d2aaad744fbdbf94c4802485ececdecf2",
                "sha256:c4e37d36f0d19f0a4413d3e18c0d03d0c268ada2061868c1e6f5ab1a6d575077",
                "sha256:c588f6abc13f78a67044c6b1273a99e1cf31038ad51815b3b016ce699f0d75c2",
                "sha256:cbe83a6bbdf207ff0541de01e11904827540aa069293696dd528a6640bd6a5f6",
                "sha256:d554236b2a2006e0ce16315c16eaa0d628dab009c33b63ea03f41c6107958374",
                "sha256:dbcf72a37f0b3316e993e13ecf32f10c0e1259c28ffd0a85cee26e8549595fbc",
                "sha256:dc284bbc8d7c78a6c69e0c7325ab46ee5e40bb4d50e494d8131a07ef47500e9e",
                "sha256:dff6cdf35e31d1315790149fee351f9e52978130cef6c87c4b6c9b3baf78bc53",
                "sha256:e469d01137942849cff40517c97a30a93ae79917752b34029f0ec72df6b46399",
                "sha256:eb809e816916a3b210bed3c82fb88eaf16e8afcf9c115ebb2bacede1797d2547",
                "sha256:ed2fcf7a07334c77fc8a230755c2209223a7cc44fc27597729b8ef5425aa61a3",
                "sha256:f44069528d45a933997a6fef143030d8ca8042f0dfaad753e2906398290e2870",
                "sha256:f764ba54e33daf20e167915edc443b6f88956f37fb606449b4a5b10ba42235a5",
                "sha256:fc4e7fa5414512b481a2483775a8e8be7803a35b30ca805afa4998a84f9fd9e8",
                "sha256:ffefa1374cd508d633646d51a8e9277763a9b78ae71324183693959cf94635a7"
            ],
            "markers": "python_version >= '3.8'",
            "version": "==12.0"
        },
        "wheel": {
            "hashes": [
                "sha256:465ef92c69fa5c5da2d1cf8ac40559a8c940886afcef87dcf14b9470862f1d85",
                "sha256:55c570405f142630c6b9f72fe09d9b67cf1477fcf543ae5b8dcb1f5b7377da81"
            ],
            "index": "pypi",
            "markers": "python_version >= '3.8'",
            "version": "==0.43.0"
        },
        "yt-dlp": {
            "hashes": [
<<<<<<< HEAD
                "sha256:7ee90572b4d313b582b99c89e4eccf779b57ff54edc331873c6b3fba77faa8b0",
                "sha256:d6ff6798bd114cc48763564fcb2f296464ec1604f731e69b07a8814c89b170a2"
            ],
            "index": "pypi",
            "markers": "python_version >= '3.8'",
            "version": "==2024.4.9"
        },
        "zipp": {
            "hashes": [
                "sha256:206f5a15f2af3dbaee80769fb7dc6f249695e940acca08dfb2a4769fe61e538b",
                "sha256:2884ed22e7d8961de1c9a05142eb69a247f120291bc0206a00a7642f09b5b715"
            ],
            "markers": "python_version >= '3.8'",
            "version": "==3.18.1"
=======
                "sha256:b50a595abde523b5cc84d788f97e69c642503bd673ba740f709ebf65b5ec6592",
                "sha256:e19f00f9e55e90bca1c94bcaf809aa33e51634be9f0de2df84a72d3206934f94"
            ],
            "index": "pypi",
            "markers": "python_version >= '3.8'",
            "version": "==2024.7.9"
        },
        "zipp": {
            "hashes": [
                "sha256:bf1dcf6450f873a13e952a29504887c89e6de7506209e5b1bcc3460135d4de19",
                "sha256:f091755f667055f2d02b32c53771a7a6c8b47e1fdbc4b72a8b9072b3eef8015c"
            ],
            "markers": "python_version >= '3.8'",
            "version": "==3.19.2"
>>>>>>> fbf466b5
        }
    },
    "develop": {
        "astroid": {
            "hashes": [
<<<<<<< HEAD
                "sha256:951798f922990137ac090c53af473db7ab4e70c770e6d7fae0cec59f74411819",
                "sha256:ac248253bfa4bd924a0de213707e7ebeeb3138abeb48d798784ead1e56d419d4"
            ],
            "markers": "python_full_version >= '3.8.0'",
            "version": "==3.1.0"
        },
        "black": {
            "hashes": [
                "sha256:1bb9ca06e556a09f7f7177bc7cb604e5ed2d2df1e9119e4f7d2f1f7071c32e5d",
                "sha256:21f9407063ec71c5580b8ad975653c66508d6a9f57bd008bb8691d273705adcd",
                "sha256:4396ca365a4310beef84d446ca5016f671b10f07abdba3e4e4304218d2c71d33",
                "sha256:44d99dfdf37a2a00a6f7a8dcbd19edf361d056ee51093b2445de7ca09adac965",
                "sha256:5cd5b4f76056cecce3e69b0d4c228326d2595f506797f40b9233424e2524c070",
                "sha256:64578cf99b6b46a6301bc28bdb89f9d6f9b592b1c5837818a177c98525dbe397",
                "sha256:64e60a7edd71fd542a10a9643bf369bfd2644de95ec71e86790b063aa02ff745",
                "sha256:652e55bb722ca026299eb74e53880ee2315b181dfdd44dca98e43448620ddec1",
                "sha256:6644f97a7ef6f401a150cca551a1ff97e03c25d8519ee0bbc9b0058772882665",
                "sha256:6ad001a9ddd9b8dfd1b434d566be39b1cd502802c8d38bbb1ba612afda2ef436",
                "sha256:71d998b73c957444fb7c52096c3843875f4b6b47a54972598741fe9a7f737fcb",
                "sha256:74eb9b5420e26b42c00a3ff470dc0cd144b80a766128b1771d07643165e08d0e",
                "sha256:75a2d0b4f5eb81f7eebc31f788f9830a6ce10a68c91fbe0fade34fff7a2836e6",
                "sha256:7852b05d02b5b9a8c893ab95863ef8986e4dda29af80bbbda94d7aee1abf8702",
                "sha256:7f2966b9b2b3b7104fca9d75b2ee856fe3fdd7ed9e47c753a4bb1a675f2caab8",
                "sha256:8e5537f456a22cf5cfcb2707803431d2feeb82ab3748ade280d6ccd0b40ed2e8",
                "sha256:d4e71cdebdc8efeb6deaf5f2deb28325f8614d48426bed118ecc2dcaefb9ebf3",
                "sha256:dae79397f367ac8d7adb6c779813328f6d690943f64b32983e896bcccd18cbad",
                "sha256:e3a3a092b8b756c643fe45f4624dbd5a389f770a4ac294cf4d0fce6af86addaf",
                "sha256:eb949f56a63c5e134dfdca12091e98ffb5fd446293ebae123d10fc1abad00b9e",
                "sha256:f07b69fda20578367eaebbd670ff8fc653ab181e1ff95d84497f9fa20e7d0641",
                "sha256:f95cece33329dc4aa3b0e1a771c41075812e46cf3d6e3f1dfe3d91ff09826ed2"
            ],
            "index": "pypi",
            "markers": "python_version >= '3.8'",
            "version": "==24.4.0"
=======
                "sha256:3eae9ea67c11c858cdd2c91337d2e816bd019ac897ca07d7b346ac10105fceb3",
                "sha256:7099b5a60985529d8d46858befa103b82d0d05a5a5e8b816b5303ed96075e1d9"
            ],
            "markers": "python_full_version >= '3.8.0'",
            "version": "==3.2.3"
        },
        "black": {
            "hashes": [
                "sha256:257d724c2c9b1660f353b36c802ccece186a30accc7742c176d29c146df6e474",
                "sha256:37aae07b029fa0174d39daf02748b379399b909652a806e5708199bd93899da1",
                "sha256:415e686e87dbbe6f4cd5ef0fbf764af7b89f9057b97c908742b6008cc554b9c0",
                "sha256:48a85f2cb5e6799a9ef05347b476cce6c182d6c71ee36925a6c194d074336ef8",
                "sha256:7768a0dbf16a39aa5e9a3ded568bb545c8c2727396d063bbaf847df05b08cd96",
                "sha256:7e122b1c4fb252fd85df3ca93578732b4749d9be076593076ef4d07a0233c3e1",
                "sha256:88c57dc656038f1ab9f92b3eb5335ee9b021412feaa46330d5eba4e51fe49b04",
                "sha256:8e537d281831ad0e71007dcdcbe50a71470b978c453fa41ce77186bbe0ed6021",
                "sha256:98e123f1d5cfd42f886624d84464f7756f60ff6eab89ae845210631714f6db94",
                "sha256:accf49e151c8ed2c0cdc528691838afd217c50412534e876a19270fea1e28e2d",
                "sha256:b1530ae42e9d6d5b670a34db49a94115a64596bc77710b1d05e9801e62ca0a7c",
                "sha256:b9176b9832e84308818a99a561e90aa479e73c523b3f77afd07913380ae2eab7",
                "sha256:bdde6f877a18f24844e381d45e9947a49e97933573ac9d4345399be37621e26c",
                "sha256:be8bef99eb46d5021bf053114442914baeb3649a89dc5f3a555c88737e5e98fc",
                "sha256:bf10f7310db693bb62692609b397e8d67257c55f949abde4c67f9cc574492cc7",
                "sha256:c872b53057f000085da66a19c55d68f6f8ddcac2642392ad3a355878406fbd4d",
                "sha256:d36ed1124bb81b32f8614555b34cc4259c3fbc7eec17870e8ff8ded335b58d8c",
                "sha256:da33a1a5e49c4122ccdfd56cd021ff1ebc4a1ec4e2d01594fef9b6f267a9e741",
                "sha256:dd1b5a14e417189db4c7b64a6540f31730713d173f0b63e55fabd52d61d8fdce",
                "sha256:e151054aa00bad1f4e1f04919542885f89f5f7d086b8a59e5000e6c616896ffb",
                "sha256:eaea3008c281f1038edb473c1aa8ed8143a5535ff18f978a318f10302b254063",
                "sha256:ef703f83fc32e131e9bcc0a5094cfe85599e7109f896fe8bc96cc402f3eb4b6e"
            ],
            "index": "pypi",
            "markers": "python_version >= '3.8'",
            "version": "==24.4.2"
>>>>>>> fbf466b5
        },
        "cachetools": {
            "hashes": [
                "sha256:0abad1021d3f8325b2fc1d2e9c8b9c9d57b04c3932657a72465447332c24d945",
                "sha256:ba29e2dfa0b8b556606f097407ed1aa62080ee108ab0dc5ec9d6a723a007d105"
            ],
            "markers": "python_version >= '3.7'",
            "version": "==5.3.3"
        },
        "chardet": {
            "hashes": [
                "sha256:1b3b6ff479a8c414bc3fa2c0852995695c4a026dcd6d0633b2dd092ca39c1cf7",
                "sha256:e1cf59446890a00105fe7b7912492ea04b6e6f06d4b742b2c788469e34c82970"
            ],
            "markers": "python_version >= '3.7'",
            "version": "==5.2.0"
        },
        "click": {
            "hashes": [
                "sha256:ae74fb96c20a0277a1d615f1e4d73c8414f5a98db8b799a7931d1582f3390c28",
                "sha256:ca9853ad459e787e2192211578cc907e7594e294c7ccc834310722b41b9ca6de"
            ],
            "markers": "python_version >= '3.7'",
            "version": "==8.1.7"
        },
        "colorama": {
            "hashes": [
                "sha256:08695f5cb7ed6e0531a20572697297273c47b8cae5a63ffc6d6ed5c201be6e44",
                "sha256:4f1d9991f5acc0ca119f9d443620b77f9d6b33703e51011c16baf57afb285fc6"
            ],
            "markers": "python_version >= '2.7' and python_version not in '3.0, 3.1, 3.2, 3.3, 3.4, 3.5, 3.6'",
            "version": "==0.4.6"
        },
        "dill": {
            "hashes": [
                "sha256:3ebe3c479ad625c4553aca177444d89b486b1d84982eeacded644afc0cf797ca",
                "sha256:c36ca9ffb54365bdd2f8eb3eff7d2a21237f8452b57ace88b1ac615b7e815bd7"
            ],
            "markers": "python_version >= '3.11'",
            "version": "==0.3.8"
        },
        "distlib": {
            "hashes": [
                "sha256:034db59a0b96f8ca18035f36290806a9a6e6bd9d1ff91e45a7f172eb17e51784",
                "sha256:1530ea13e350031b6312d8580ddb6b27a104275a31106523b8f123787f494f64"
            ],
            "version": "==0.3.8"
        },
        "filelock": {
            "hashes": [
<<<<<<< HEAD
                "sha256:404e5e9253aa60ad457cae1be07c0f0ca90a63931200a47d9b6a6af84fd7b45f",
                "sha256:d13f466618bfde72bd2c18255e269f72542c6e70e7bac83a0232d6b1cc5c8cf4"
            ],
            "markers": "python_version >= '3.8'",
            "version": "==3.13.4"
=======
                "sha256:2207938cbc1844345cb01a5a95524dae30f0ce089eba5b00378295a17e3e90cb",
                "sha256:6ca1fffae96225dab4c6eaf1c4f4f28cd2568d3ec2a44e15a08520504de468e7"
            ],
            "markers": "python_version >= '3.8'",
            "version": "==3.15.4"
>>>>>>> fbf466b5
        },
        "iniconfig": {
            "hashes": [
                "sha256:2d91e135bf72d31a410b17c16da610a82cb55f6b0477d1a902134b24a455b8b3",
                "sha256:b6a85871a79d2e3b22d2d1b94ac2824226a63c6b741c88f7ae975f18b6778374"
            ],
            "markers": "python_version >= '3.7'",
            "version": "==2.0.0"
        },
        "isort": {
            "hashes": [
                "sha256:48fdfcb9face5d58a4f6dde2e72a1fb8dcaf8ab26f95ab49fab84c2ddefb0109",
                "sha256:8ca5e72a8d85860d5a3fa69b8745237f2939afe12dbf656afbcb47fe72d947a6"
            ],
            "index": "pypi",
            "markers": "python_full_version >= '3.8.0'",
            "version": "==5.13.2"
        },
        "mccabe": {
            "hashes": [
                "sha256:348e0240c33b60bbdf4e523192ef919f28cb2c3d7d5c7794f74009290f236325",
                "sha256:6c2d30ab6be0e4a46919781807b4f0d834ebdd6c6e3dca0bda5a15f863427b6e"
            ],
            "markers": "python_version >= '3.6'",
            "version": "==0.7.0"
        },
        "mypy": {
            "hashes": [
<<<<<<< HEAD
                "sha256:0235391f1c6f6ce487b23b9dbd1327b4ec33bb93934aa986efe8a9563d9349e6",
                "sha256:190da1ee69b427d7efa8aa0d5e5ccd67a4fb04038c380237a0d96829cb157913",
                "sha256:2418488264eb41f69cc64a69a745fad4a8f86649af4b1041a4c64ee61fc61129",
                "sha256:3a3c007ff3ee90f69cf0a15cbcdf0995749569b86b6d2f327af01fd1b8aee9dc",
                "sha256:3cc5da0127e6a478cddd906068496a97a7618a21ce9b54bde5bf7e539c7af974",
                "sha256:48533cdd345c3c2e5ef48ba3b0d3880b257b423e7995dada04248725c6f77374",
                "sha256:49c87c15aed320de9b438ae7b00c1ac91cd393c1b854c2ce538e2a72d55df150",
                "sha256:4d3dbd346cfec7cb98e6cbb6e0f3c23618af826316188d587d1c1bc34f0ede03",
                "sha256:571741dc4194b4f82d344b15e8837e8c5fcc462d66d076748142327626a1b6e9",
                "sha256:587ce887f75dd9700252a3abbc9c97bbe165a4a630597845c61279cf32dfbf02",
                "sha256:5d741d3fc7c4da608764073089e5f58ef6352bedc223ff58f2f038c2c4698a89",
                "sha256:5e6061f44f2313b94f920e91b204ec600982961e07a17e0f6cd83371cb23f5c2",
                "sha256:61758fabd58ce4b0720ae1e2fea5cfd4431591d6d590b197775329264f86311d",
                "sha256:653265f9a2784db65bfca694d1edd23093ce49740b2244cde583aeb134c008f3",
                "sha256:68edad3dc7d70f2f17ae4c6c1b9471a56138ca22722487eebacfd1eb5321d612",
                "sha256:81a10926e5473c5fc3da8abb04119a1f5811a236dc3a38d92015cb1e6ba4cb9e",
                "sha256:85ca5fcc24f0b4aeedc1d02f93707bccc04733f21d41c88334c5482219b1ccb3",
                "sha256:a260627a570559181a9ea5de61ac6297aa5af202f06fd7ab093ce74e7181e43e",
                "sha256:aceb1db093b04db5cd390821464504111b8ec3e351eb85afd1433490163d60cd",
                "sha256:b685154e22e4e9199fc95f298661deea28aaede5ae16ccc8cbb1045e716b3e04",
                "sha256:d357423fa57a489e8c47b7c85dfb96698caba13d66e086b412298a1a0ea3b0ed",
                "sha256:d4d5ddc13421ba3e2e082a6c2d74c2ddb3979c39b582dacd53dd5d9431237185",
                "sha256:e49499be624dead83927e70c756970a0bc8240e9f769389cdf5714b0784ca6bf",
                "sha256:e54396d70be04b34f31d2edf3362c1edd023246c82f1730bbf8768c28db5361b",
                "sha256:f88566144752999351725ac623471661c9d1cd8caa0134ff98cceeea181789f4",
                "sha256:f8a67616990062232ee4c3952f41c779afac41405806042a8126fe96e098419f",
                "sha256:fe28657de3bfec596bbeef01cb219833ad9d38dd5393fc649f4b366840baefe6"
            ],
            "index": "pypi",
            "markers": "python_version >= '3.8'",
            "version": "==1.9.0"
=======
                "sha256:0cd62192a4a32b77ceb31272d9e74d23cd88c8060c34d1d3622db3267679a5d9",
                "sha256:1b3a2ffce52cc4dbaeee4df762f20a2905aa171ef157b82192f2e2f368eec05d",
                "sha256:1f8f492d7db9e3593ef42d4f115f04e556130f2819ad33ab84551403e97dd4c0",
                "sha256:2189ff1e39db399f08205e22a797383613ce1cb0cb3b13d8bcf0170e45b96cc3",
                "sha256:378c03f53f10bbdd55ca94e46ec3ba255279706a6aacaecac52ad248f98205d3",
                "sha256:37fd87cab83f09842653f08de066ee68f1182b9b5282e4634cdb4b407266bade",
                "sha256:3c4c2992f6ea46ff7fce0072642cfb62af7a2484efe69017ed8b095f7b39ef31",
                "sha256:51a46974340baaa4145363b9e051812a2446cf583dfaeba124af966fa44593f7",
                "sha256:5bb9cd11c01c8606a9d0b83ffa91d0b236a0e91bc4126d9ba9ce62906ada868e",
                "sha256:5cc3ca0a244eb9a5249c7c583ad9a7e881aa5d7b73c35652296ddcdb33b2b9c7",
                "sha256:604282c886497645ffb87b8f35a57ec773a4a2721161e709a4422c1636ddde5c",
                "sha256:6166a88b15f1759f94a46fa474c7b1b05d134b1b61fca627dd7335454cc9aa6b",
                "sha256:6bacf8f3a3d7d849f40ca6caea5c055122efe70e81480c8328ad29c55c69e93e",
                "sha256:6be84c06e6abd72f960ba9a71561c14137a583093ffcf9bbfaf5e613d63fa531",
                "sha256:701b5f71413f1e9855566a34d6e9d12624e9e0a8818a5704d74d6b0402e66c04",
                "sha256:71d8ac0b906354ebda8ef1673e5fde785936ac1f29ff6987c7483cfbd5a4235a",
                "sha256:8addf6313777dbb92e9564c5d32ec122bf2c6c39d683ea64de6a1fd98b90fe37",
                "sha256:901c89c2d67bba57aaaca91ccdb659aa3a312de67f23b9dfb059727cce2e2e0a",
                "sha256:97a131ee36ac37ce9581f4220311247ab6cba896b4395b9c87af0675a13a755f",
                "sha256:a1bbb3a6f5ff319d2b9d40b4080d46cd639abe3516d5a62c070cf0114a457d84",
                "sha256:a2cbc68cb9e943ac0814c13e2452d2046c2f2b23ff0278e26599224cf164e78d",
                "sha256:b8edd4e9bbbc9d7b79502eb9592cab808585516ae1bcc1446eb9122656c6066f",
                "sha256:bd6f629b67bb43dc0d9211ee98b96d8dabc97b1ad38b9b25f5e4c4d7569a0c6a",
                "sha256:c2ae450d60d7d020d67ab440c6e3fae375809988119817214440033f26ddf7bf",
                "sha256:d8681909f7b44d0b7b86e653ca152d6dff0eb5eb41694e163c6092124f8246d7",
                "sha256:e36f229acfe250dc660790840916eb49726c928e8ce10fbdf90715090fe4ae02",
                "sha256:fe85ed6836165d52ae8b88f99527d3d1b2362e0cb90b005409b8bed90e9059b3"
            ],
            "index": "pypi",
            "markers": "python_version >= '3.8'",
            "version": "==1.10.1"
>>>>>>> fbf466b5
        },
        "mypy-extensions": {
            "hashes": [
                "sha256:4392f6c0eb8a5668a69e23d168ffa70f0be9ccfd32b5cc2d26a34ae5b844552d",
                "sha256:75dbf8955dc00442a438fc4d0666508a9a97b6bd41aa2f0ffe9d2f2725af0782"
            ],
            "markers": "python_version >= '3.5'",
            "version": "==1.0.0"
        },
        "packaging": {
            "hashes": [
<<<<<<< HEAD
                "sha256:2ddfb553fdf02fb784c234c7ba6ccc288296ceabec964ad2eae3777778130bc5",
                "sha256:eb82c5e3e56209074766e6885bb04b8c38a0c015d0a30036ebe7ece34c9989e9"
            ],
            "markers": "python_version >= '3.7'",
            "version": "==24.0"
=======
                "sha256:026ed72c8ed3fcce5bf8950572258698927fd1dbda10a5e981cdf0ac37f4f002",
                "sha256:5b8f2217dbdbd2f7f384c41c628544e6d52f2d0f53c6d0c3ea61aa5d1d7ff124"
            ],
            "markers": "python_version >= '3.8'",
            "version": "==24.1"
>>>>>>> fbf466b5
        },
        "pathspec": {
            "hashes": [
                "sha256:a0d503e138a4c123b27490a4f7beda6a01c6f288df0e4a8b79c7eb0dc7b4cc08",
                "sha256:a482d51503a1ab33b1c67a6c3813a26953dbdc71c31dacaef9a838c4e29f5712"
            ],
            "markers": "python_version >= '3.8'",
            "version": "==0.12.1"
        },
        "platformdirs": {
            "hashes": [
<<<<<<< HEAD
                "sha256:0614df2a2f37e1a662acbd8e2b25b92ccf8632929bc6d43467e17fe89c75e068",
                "sha256:ef0cc731df711022c174543cb70a9b5bd22e5a9337c8624ef2c2ceb8ddad8768"
            ],
            "markers": "python_version >= '3.8'",
            "version": "==4.2.0"
        },
        "pluggy": {
            "hashes": [
                "sha256:7db9f7b503d67d1c5b95f59773ebb58a8c1c288129a88665838012cfb07b8981",
                "sha256:8c85c2876142a764e5b7548e7d9a0e0ddb46f5185161049a79b7e974454223be"
            ],
            "markers": "python_version >= '3.8'",
            "version": "==1.4.0"
        },
        "pylint": {
            "hashes": [
                "sha256:507a5b60953874766d8a366e8e8c7af63e058b26345cfcb5f91f89d987fd6b74",
                "sha256:6a69beb4a6f63debebaab0a3477ecd0f559aa726af4954fc948c51f7a2549e23"
            ],
            "index": "pypi",
            "markers": "python_full_version >= '3.8.0'",
            "version": "==3.1.0"
=======
                "sha256:2d7a1657e36a80ea911db832a8a6ece5ee53d8de21edd5cc5879af6530b1bfee",
                "sha256:38b7b51f512eed9e84a22788b4bce1de17c0adb134d6becb09836e37d8654cd3"
            ],
            "markers": "python_version >= '3.8'",
            "version": "==4.2.2"
        },
        "pluggy": {
            "hashes": [
                "sha256:2cffa88e94fdc978c4c574f15f9e59b7f4201d439195c3715ca9e2486f1d0cf1",
                "sha256:44e1ad92c8ca002de6377e165f3e0f1be63266ab4d554740532335b9d75ea669"
            ],
            "markers": "python_version >= '3.8'",
            "version": "==1.5.0"
        },
        "pylint": {
            "hashes": [
                "sha256:32cd6c042b5004b8e857d727708720c54a676d1e22917cf1a2df9b4d4868abd6",
                "sha256:e9b7171e242dcc6ebd0aaa7540481d1a72860748a0a7816b8fe6cf6c80a6fe7e"
            ],
            "index": "pypi",
            "markers": "python_full_version >= '3.8.0'",
            "version": "==3.2.5"
>>>>>>> fbf466b5
        },
        "pyproject-api": {
            "hashes": [
                "sha256:2dc1654062c2b27733d8fd4cdda672b22fe8741ef1dde8e3a998a9547b071eeb",
                "sha256:7ebc6cd10710f89f4cf2a2731710a98abce37ebff19427116ff2174c9236a827"
            ],
            "markers": "python_version >= '3.8'",
            "version": "==1.7.1"
        },
        "pytest": {
            "hashes": [
<<<<<<< HEAD
                "sha256:2a8386cfc11fa9d2c50ee7b2a57e7d898ef90470a7a34c4b949ff59662bb78b7",
                "sha256:ac978141a75948948817d360297b7aae0fcb9d6ff6bc9ec6d514b85d5a65c044"
            ],
            "index": "pypi",
            "markers": "python_version >= '3.8'",
            "version": "==8.1.1"
=======
                "sha256:c434598117762e2bd304e526244f67bf66bbd7b5d6cf22138be51ff661980343",
                "sha256:de4bb8104e201939ccdc688b27a89a7be2079b22e2bd2b07f806b6ba71117977"
            ],
            "index": "pypi",
            "markers": "python_version >= '3.8'",
            "version": "==8.2.2"
>>>>>>> fbf466b5
        },
        "snakeviz": {
            "hashes": [
                "sha256:569e2d71c47f80a886aa6e70d6405cb6d30aa3520969ad956b06f824c5f02b8e",
                "sha256:7bfd00be7ae147eb4a170a471578e1cd3f41f803238958b6b8efcf2c698a6aa9"
            ],
            "index": "pypi",
            "markers": "python_version >= '3.7'",
            "version": "==2.2.0"
        },
        "tomlkit": {
            "hashes": [
<<<<<<< HEAD
                "sha256:5cd82d48a3dd89dee1f9d64420aa20ae65cfbd00668d6f094d7578a78efbb77b",
                "sha256:7ca1cfc12232806517a8515047ba66a19369e71edf2439d0f5824f91032b6cc3"
            ],
            "markers": "python_version >= '3.7'",
            "version": "==0.12.4"
=======
                "sha256:08ad192699734149f5b97b45f1f18dad7eb1b6d16bc72ad0c2335772650d7b72",
                "sha256:7075d3042d03b80f603482d69bf0c8f345c2b30e41699fd8883227f89972b264"
            ],
            "markers": "python_version >= '3.8'",
            "version": "==0.13.0"
>>>>>>> fbf466b5
        },
        "tornado": {
            "hashes": [
                "sha256:163b0aafc8e23d8cdc3c9dfb24c5368af84a81e3364745ccb4427669bf84aec8",
                "sha256:25486eb223babe3eed4b8aecbac33b37e3dd6d776bc730ca14e1bf93888b979f",
                "sha256:454db8a7ecfcf2ff6042dde58404164d969b6f5d58b926da15e6b23817950fc4",
                "sha256:613bf4ddf5c7a95509218b149b555621497a6cc0d46ac341b30bd9ec19eac7f3",
                "sha256:6d5ce3437e18a2b66fbadb183c1d3364fb03f2be71299e7d10dbeeb69f4b2a14",
                "sha256:8ae50a504a740365267b2a8d1a90c9fbc86b780a39170feca9bcc1787ff80842",
                "sha256:92d3ab53183d8c50f8204a51e6f91d18a15d5ef261e84d452800d4ff6fc504e9",
                "sha256:a02a08cc7a9314b006f653ce40483b9b3c12cda222d6a46d4ac63bb6c9057698",
                "sha256:b24b8982ed444378d7f21d563f4180a2de31ced9d8d84443907a0a64da2072e7",
                "sha256:d9a566c40b89757c9aa8e6f032bcdb8ca8795d7c1a9762910c722b1635c9de4d",
                "sha256:e2e20b9113cd7293f164dc46fffb13535266e713cdb87bd2d15ddb336e96cfc4"
            ],
            "markers": "python_version >= '3.8'",
            "version": "==6.4.1"
        },
        "tox": {
            "hashes": [
<<<<<<< HEAD
                "sha256:0defb44f6dafd911b61788325741cc6b2e12ea71f987ac025ad4d649f1f1a104",
                "sha256:2900c4eb7b716af4a928a7fdc2ed248ad6575294ed7cfae2ea41203937422847"
            ],
            "index": "pypi",
            "markers": "python_version >= '3.8'",
            "version": "==4.14.2"
        },
        "types-requests": {
            "hashes": [
                "sha256:4428df33c5503945c74b3f42e82b181e86ec7b724620419a2966e2de604ce1a1",
                "sha256:6216cdac377c6b9a040ac1c0404f7284bd13199c0e1bb235f4324627e8898cf5"
            ],
            "index": "pypi",
            "markers": "python_version >= '3.8'",
            "version": "==2.31.0.20240406"
        },
        "types-setuptools": {
            "hashes": [
                "sha256:637cdb24a0d48a6ab362c09cfe3b89ecaa1c10666a8ba9452924e9a0ae00fa4a",
                "sha256:ea64af0a96a674f8c40ba34c09c254f3c70bc3f218c6bffa1d0912bd91584a2f"
            ],
            "index": "pypi",
            "markers": "python_version >= '3.8'",
            "version": "==69.5.0.20240415"
        },
        "typing-extensions": {
            "hashes": [
                "sha256:83f085bd5ca59c80295fc2a82ab5dac679cbe02b9f33f7d83af68e241bea51b0",
                "sha256:c1f94d72897edaf4ce775bb7558d5b79d8126906a14ea5ed1635921406c0387a"
            ],
            "markers": "python_version >= '3.8'",
            "version": "==4.11.0"
        },
        "urllib3": {
            "hashes": [
                "sha256:450b20ec296a467077128bff42b73080516e71b56ff59a60a02bef2232c4fa9d",
                "sha256:d0570876c61ab9e520d776c38acbbb5b05a776d3f9ff98a5c8fd5162a444cf19"
            ],
            "markers": "python_version >= '3.8'",
            "version": "==2.2.1"
=======
                "sha256:43499656f9949edb681c0f907f86fbfee98677af9919d8b11ae5ad77cb800748",
                "sha256:61e101061b977b46cf00093d4319438055290ad0009f84497a07bf2d2d7a06d0"
            ],
            "index": "pypi",
            "markers": "python_version >= '3.8'",
            "version": "==4.16.0"
        },
        "types-requests": {
            "hashes": [
                "sha256:90c079ff05e549f6bf50e02e910210b98b8ff1ebdd18e19c873cd237737c1358",
                "sha256:f754283e152c752e46e70942fa2a146b5bc70393522257bb85bd1ef7e019dcc3"
            ],
            "index": "pypi",
            "markers": "python_version >= '3.8'",
            "version": "==2.32.0.20240712"
        },
        "types-setuptools": {
            "hashes": [
                "sha256:842cbf399812d2b65042c9d6ff35113bbf282dee38794779aa1f94e597bafc35",
                "sha256:bd0db2a4b9f2c49ac5564be4e0fb3125c4c46b1f73eafdcbceffa5b005cceca4"
            ],
            "index": "pypi",
            "markers": "python_version >= '3.8'",
            "version": "==70.3.0.20240710"
        },
        "typing-extensions": {
            "hashes": [
                "sha256:04e5ca0351e0f3f85c6853954072df659d0d13fac324d0072316b67d7794700d",
                "sha256:1a7ead55c7e559dd4dee8856e3a88b41225abfe1ce8df57b7c13915fe121ffb8"
            ],
            "markers": "python_version >= '3.8'",
            "version": "==4.12.2"
        },
        "urllib3": {
            "hashes": [
                "sha256:a448b2f64d686155468037e1ace9f2d2199776e17f0a46610480d311f73e3472",
                "sha256:dd505485549a7a552833da5e6063639d0d177c04f23bc3864e41e5dc5f612168"
            ],
            "markers": "python_version >= '3.8'",
            "version": "==2.2.2"
>>>>>>> fbf466b5
        },
        "usdb-syncer": {
            "editable": true,
            "path": "."
        },
        "virtualenv": {
            "hashes": [
<<<<<<< HEAD
                "sha256:7bb554bbdfeaacc3349fa614ea5bff6ac300fc7c335e9facf3a3bcfc703f45be",
                "sha256:8aac4332f2ea6ef519c648d0bc48a5b1d324994753519919bddbb1aff25a104e"
            ],
            "markers": "python_version >= '3.7'",
            "version": "==20.25.3"
=======
                "sha256:4c43a2a236279d9ea36a0d76f98d84bd6ca94ac4e0f4a3b9d46d05e10fea542a",
                "sha256:8cc4a31139e796e9a7de2cd5cf2489de1217193116a8fd42328f1bd65f434589"
            ],
            "markers": "python_version >= '3.7'",
            "version": "==20.26.3"
>>>>>>> fbf466b5
        }
    }
}<|MERGE_RESOLUTION|>--- conflicted
+++ resolved
@@ -1,11 +1,7 @@
 {
     "_meta": {
         "hash": {
-<<<<<<< HEAD
-            "sha256": "75889d87dbbae1465be9361515926edb623e3db1128ff1396d0f293aa97cfe22"
-=======
             "sha256": "5a9c02c541783fbd661856d9e3d2e5ba97699958773a8f5d2f057003b6d30f86"
->>>>>>> fbf466b5
         },
         "pipfile-spec": 6,
         "requires": {
@@ -53,32 +49,6 @@
             "markers": "python_version >= '3.7'",
             "version": "==23.2.0"
         },
-<<<<<<< HEAD
-        "audio-separator": {
-            "hashes": [
-                "sha256:352dbbfe1f59de5c2b3da31fe8acc17420a0470010e2ef386671e5953436f6ce",
-                "sha256:90838bf01c5cc3d61ee12158a5938ae95abee7249a0b8d6aca202a0f8a6cc76c"
-            ],
-            "index": "pypi",
-            "markers": "python_version >= '3.9'",
-            "version": "==0.16.4"
-        },
-        "audioread": {
-            "hashes": [
-                "sha256:4cdce70b8adc0da0a3c9e0d85fb10b3ace30fbdf8d1670fd443929b61d117c33",
-                "sha256:ac5460a5498c48bdf2e8e767402583a4dcd13f4414d286f42ce4379e8b35066d"
-            ],
-            "markers": "python_version >= '3.6'",
-            "version": "==3.0.1"
-        },
-        "backports.tarfile": {
-            "hashes": [
-                "sha256:91d59138ea401ee2a95e8b839c1e2f51f3e9ca76bdba8b6a29f8d773564686a8",
-                "sha256:b2f4df351db942d094db94588bbf2c6938697a5f190f44c934acc697da56008b"
-            ],
-            "markers": "python_version < '3.12'",
-            "version": "==1.1.0"
-=======
         "backports.tarfile": {
             "hashes": [
                 "sha256:77e284d754527b01fb1e6fa8a1afe577858ebe4e9dad8919e34c862cb399bc34",
@@ -86,7 +56,6 @@
             ],
             "markers": "python_version < '3.12'",
             "version": "==1.2.0"
->>>>>>> fbf466b5
         },
         "beautifulsoup4": {
             "hashes": [
@@ -196,19 +165,11 @@
         },
         "certifi": {
             "hashes": [
-<<<<<<< HEAD
-                "sha256:0569859f95fc761b18b45ef421b1290a0f65f147e92a1e5eb3e635f9a5e4e66f",
-                "sha256:dc383c07b76109f368f6106eee2b593b04a011ea4d55f652c6ca24a754d1cdd1"
-            ],
-            "markers": "python_version >= '3.6'",
-            "version": "==2024.2.2"
-=======
                 "sha256:5a1e7645bc0ec61a09e26c36f6106dd4cf40c6db3a1fb6352b0244e7fb057c7b",
                 "sha256:c198e21b1289c2ab85ee4e67bb4b4ef3ead0892059901a8d5b622f24a1101e90"
             ],
             "markers": "python_version >= '3.6'",
             "version": "==2024.7.4"
->>>>>>> fbf466b5
         },
         "cffi": {
             "hashes": [
@@ -265,11 +226,7 @@
                 "sha256:fa3a0128b152627161ce47201262d3140edb5a5c3da88d73a1b790a959126956",
                 "sha256:fcc8eb6d5902bb1cf6dc4f187ee3ea80a1eba0a89aba40a5cb20a5087d961357"
             ],
-<<<<<<< HEAD
-            "markers": "python_version >= '3.8'",
-=======
             "markers": "platform_python_implementation != 'PyPy'",
->>>>>>> fbf466b5
             "version": "==1.16.0"
         },
         "charset-normalizer": {
@@ -392,79 +349,6 @@
             "markers": "python_version >= '3.6'",
             "version": "==6.8.2"
         },
-<<<<<<< HEAD
-        "contextlib2": {
-            "hashes": [
-                "sha256:3fbdb64466afd23abaf6c977627b75b6139a5a3e8ce38405c5b413aed7a0471f",
-                "sha256:ab1e2bfe1d01d968e1b7e8d9023bc51ef3509bba217bb730cee3827e1ee82869"
-            ],
-            "markers": "python_version >= '3.6'",
-            "version": "==21.6.0"
-        },
-        "cython": {
-            "hashes": [
-                "sha256:051069638abfb076900b0c2bcb6facf545655b3f429e80dd14365192074af5a4",
-                "sha256:076e9fd4e0ca33c5fa00a7479180dbfb62f17fe928e2909f82da814536e96d2b",
-                "sha256:077b61ee789e48700e25d4a16daa4258b8e65167136e457174df400cf9b4feab",
-                "sha256:09f2000041db482cad3bfce94e1fa3a4c82b0e57390a164c02566cbbda8c4f12",
-                "sha256:0bac3ccdd4e03924028220c62ae3529e17efa8ca7e9df9330de95de02f582b26",
-                "sha256:0e9a885ec63d3955a08cefc4eec39fefa9fe14989c6e5e2382bd4aeb6bdb9bc3",
-                "sha256:15b6d397f4ee5ad54e373589522af37935a32863f1b23fa8c6922adf833e28e2",
-                "sha256:206e803598010ecc3813db8748ed685f7beeca6c413f982df9f8a505fce56563",
-                "sha256:269f06e6961e8591d56e30b46e1a51b6ccb42cab04c29fa3b30d3e8723485fb4",
-                "sha256:2c9c1e3e78909488f3b16fabae02308423fa6369ed96ab1e250807d344cfffd7",
-                "sha256:2d29e617fd23cf4b83afe8f93f2966566c9f565918ad1e86a4502fe825cc0a79",
-                "sha256:32fbad02d1189be75eb96456d9c73f5548078e5338d8fa153ecb0115b6ee279f",
-                "sha256:35f6ede7c74024ed1982832ae61c9fad7cf60cc3f5b8c6a63bb34e38bc291936",
-                "sha256:38d40fa1324ac47c04483d151f5e092406a147eac88a18aec789cf01c089c3f2",
-                "sha256:3919a55ec9b6c7db6f68a004c21c05ed540c40dbe459ced5d801d5a1f326a053",
-                "sha256:3cffb666e649dba23810732497442fb339ee67ba4e0be1f0579991e83fcc2436",
-                "sha256:401aba1869a57aba2922ccb656a6320447e55ace42709b504c2f8e8b166f46e1",
-                "sha256:407840c56385b9c085826fe300213e0e76ba15d1d47daf4b58569078ecb94446",
-                "sha256:40fac59c3a7fbcd9c25aea64c342c890a5e2270ce64a1525e840807800167799",
-                "sha256:4f610964ab252a83e573a427e28b103e2f1dd3c23bee54f32319f9e73c3c5499",
-                "sha256:4fadb84193c25641973666e583df8df4e27c52cdc05ddce7c6f6510d690ba34a",
-                "sha256:541fbe725d6534a90b93f8c577eb70924d664b227a4631b90a6e0506d1469591",
-                "sha256:5a036d00caa73550a3a976432ef21c1e3fa12637e1616aab32caded35331ae96",
-                "sha256:5bd49a3a9fdff65446a3e1c2bfc0ec85c6ce4c3cad27cd4ad7ba150a62b7fb59",
-                "sha256:5f465443917d5c0f69825fca3b52b64c74ac3de0143b1fff6db8ba5b48c9fb4a",
-                "sha256:64f1f8bba9d8f37c0cffc934792b4ac7c42d0891077127c11deebe9fa0a0f7e4",
-                "sha256:651a15a8534ebfb9b58cb0b87c269c70984b6f9c88bfe65e4f635f0e3f07dfcd",
-                "sha256:6c5af936940a38c300977b81598d9c0901158f220a58c177820e17e1774f1cf1",
-                "sha256:712760879600907189c7d0d346851525545484e13cd8b787e94bfd293da8ccf0",
-                "sha256:81f356c1c8c0885b8435bfc468025f545c5d764aa9c75ab662616dd1193c331e",
-                "sha256:86998b01f6a6d48398df8467292c7637e57f7e3a2ca68655367f13f66fed7734",
-                "sha256:8adcde00a8a88fab27509b558cd8c2959ab0c70c65d3814cfea8c68b83fa6dcd",
-                "sha256:8c9c4c4f3ab8f8c02817b0e16e8fa7b8cc880f76e9b63fe9c010e60c1a6c2b13",
-                "sha256:8f2864ab5fcd27a346f0b50f901ebeb8f60b25a60a575ccfd982e7f3e9674914",
-                "sha256:90e2f514fc753b55245351305a399463103ec18666150bb1c36779b9862388e9",
-                "sha256:950c0c7b770d2a7cec74fb6f5ccc321d0b51d151f48c075c0d0db635a60ba1b5",
-                "sha256:9cc6a0e7e23a96dec3f3c9d39690d4281beabd5297855140d0d30855f950275e",
-                "sha256:9ea31184c7b3a728ef1f81fccb161d8948c05aa86c79f63b74fb6f3ddec860ec",
-                "sha256:9fa9e7786083b6aa61594c16979d621b62e61fcd9c2edd4761641b95c7fb34b2",
-                "sha256:a181144c2f893ed8e6a994d43d0b96300bc99873f21e3b7334ca26c61c37b680",
-                "sha256:a5e14a8c6a8157d2b0cdc2e8e3444905d20a0e78e19d2a097e89fb8b04b51f6b",
-                "sha256:a9bb402674788a7f4061aeef8057632ec440123e74ed0fb425308a59afdfa10e",
-                "sha256:a9c976e9ec429539a4367cb4b24d15a1e46b925976f4341143f49f5f161171f5",
-                "sha256:acfbe0fff364d54906058fc61f2393f38cd7fa07d344d80923937b87e339adcf",
-                "sha256:adc377aa33c3309191e617bf675fdbb51ca727acb9dc1aa23fc698d8121f7e23",
-                "sha256:b74b700d6a793113d03fb54b63bdbadba6365379424bac7c0470605672769260",
-                "sha256:bcc9795990e525c192bc5c0775e441d7d56d7a7d02210451e9e13c0448dba51b",
-                "sha256:d092c0ddba7e9e530a5c5be4ac06db8360258acc27675d1fc86294a5dc8994c5",
-                "sha256:d10fc9aa82e5e53a0b7fd118f9771199cddac8feb4a6d8350b7d4109085aa775",
-                "sha256:d4e83a8ceff7af60064da4ccfce0ac82372544dd5392f1b350c34f1b04d0fae6",
-                "sha256:dcc96739331fb854dcf503f94607576cfe8488066c61ca50dfd55836f132de99",
-                "sha256:e876272548d73583e90babda94c1299537006cad7a34e515a06c51b41f8657aa",
-                "sha256:e8df79b596633b8295eaa48b1157d796775c2bb078f32267d32f3001b687f2fd",
-                "sha256:f43a58bf2434870d2fc42ac2e9ff8138c9e00c6251468de279d93fa279e9ba3b",
-                "sha256:f4780d0f98ce28191c4d841c4358b5d5e79d96520650910cd59904123821c52d",
-                "sha256:f8a2b8fa0fd8358bccb5f3304be563c4750aae175100463d212d5ea0ec74cbe0",
-                "sha256:fc6e0faf5b57523b073f0cdefadcaef3a51235d519a0594865925cadb3aeadf0",
-                "sha256:fcbb679c0b43514d591577fd0d20021c55c240ca9ccafbdb82d3fb95e5edfee2"
-            ],
-            "markers": "python_version >= '2.7' and python_version not in '3.0, 3.1, 3.2, 3.3'",
-            "version": "==3.0.10"
-=======
         "cryptography": {
             "hashes": [
                 "sha256:013629ae70b40af70c9a7a5db40abe5d9054e6f4380e50ce769947b73bf3caad",
@@ -502,7 +386,6 @@
             ],
             "markers": "python_version >= '3.7'",
             "version": "==42.0.8"
->>>>>>> fbf466b5
         },
         "dbus-python": {
             "hashes": [
@@ -567,11 +450,7 @@
             ],
             "index": "pypi",
             "markers": "python_version >= '3.8'",
-<<<<<<< HEAD
-            "version": "==1.27.7"
-=======
             "version": "==1.28.2"
->>>>>>> fbf466b5
         },
         "ffmpeg-progress-yield": {
             "hashes": [
@@ -630,21 +509,12 @@
         },
         "importlib-metadata": {
             "hashes": [
-<<<<<<< HEAD
-                "sha256:30962b96c0c223483ed6cc7280e7f0199feb01a0e40cfae4d4450fc6fab1f570",
-                "sha256:b78938b926ee8d5f020fc4772d487045805a55ddbad2ecf21c6d60938dc7fcd2"
-            ],
-            "index": "pypi",
-            "markers": "python_version >= '3.8'",
-            "version": "==7.1.0"
-=======
                 "sha256:15584cf2b1bf449d98ff8a6ff1abef57bf20f3ac6454f431736cd3e660921b2f",
                 "sha256:188bd24e4c346d3f0a933f275c2fec67050326a856b9a359881d7c2a697e8812"
             ],
             "index": "pypi",
             "markers": "python_version >= '3.8'",
             "version": "==8.0.0"
->>>>>>> fbf466b5
         },
         "jaraco.classes": {
             "hashes": [
@@ -670,244 +540,6 @@
             "markers": "python_version >= '3.8'",
             "version": "==4.0.1"
         },
-<<<<<<< HEAD
-        "jinja2": {
-            "hashes": [
-                "sha256:7d6d50dd97d52cbc355597bd845fabfbac3f551e1f99619e39a35ce8c370b5fa",
-                "sha256:ac8bd6544d4bb2c9792bf3a159e80bba8fda7f07e81bc3aed565432d5925ba90"
-            ],
-            "markers": "python_version >= '3.7'",
-            "version": "==3.1.3"
-        },
-        "joblib": {
-            "hashes": [
-                "sha256:1eb0dc091919cd384490de890cb5dfd538410a6d4b3b54eef09fb8c50b409b1c",
-                "sha256:42942470d4062537be4d54c83511186da1fc14ba354961a2114da91efa9a4ed7"
-            ],
-            "markers": "python_version >= '3.8'",
-            "version": "==1.4.0"
-        },
-        "julius": {
-            "hashes": [
-                "sha256:3c0f5f5306d7d6016fcc95196b274cae6f07e2c9596eed314e4e7641554fbb08"
-            ],
-            "markers": "python_full_version >= '3.6.0'",
-            "version": "==0.2.7"
-        },
-        "keyring": {
-            "hashes": [
-                "sha256:26fc12e6a329d61d24aa47b22a7c5c3f35753df7d8f2860973cf94f4e1fb3427",
-                "sha256:7230ea690525133f6ad536a9b5def74a4bd52642abe594761028fc044d7c7893"
-            ],
-            "index": "pypi",
-            "markers": "python_version >= '3.8'",
-            "version": "==25.1.0"
-        },
-        "lazy-loader": {
-            "hashes": [
-                "sha256:342aa8e14d543a154047afb4ba8ef17f5563baad3fc610d7b15b213b0f119efc",
-                "sha256:47c75182589b91a4e1a85a136c074285a5ad4d9f39c63e0d7fb76391c4574cd1"
-            ],
-            "markers": "python_version >= '3.7'",
-            "version": "==0.4"
-        },
-        "librosa": {
-            "hashes": [
-                "sha256:7ab91d9f5fcb75ea14848a05d3b1f825cf8d0c42ca160d19ae6874f2de2d8223",
-                "sha256:832f7d150d6dd08ed2aa08c0567a4be58330635c32ddd2208de9bc91300802c7"
-            ],
-            "markers": "python_version >= '3.7'",
-            "version": "==0.10.1"
-        },
-        "llvmlite": {
-            "hashes": [
-                "sha256:05cb7e9b6ce69165ce4d1b994fbdedca0c62492e537b0cc86141b6e2c78d5888",
-                "sha256:08fa9ab02b0d0179c688a4216b8939138266519aaa0aa94f1195a8542faedb56",
-                "sha256:3366938e1bf63d26c34fbfb4c8e8d2ded57d11e0567d5bb243d89aab1eb56098",
-                "sha256:43d65cc4e206c2e902c1004dd5418417c4efa6c1d04df05c6c5675a27e8ca90e",
-                "sha256:70f44ccc3c6220bd23e0ba698a63ec2a7d3205da0d848804807f37fc243e3f77",
-                "sha256:763f8d8717a9073b9e0246998de89929071d15b47f254c10eef2310b9aac033d",
-                "sha256:7e0c4c11c8c2aa9b0701f91b799cb9134a6a6de51444eff5a9087fc7c1384275",
-                "sha256:81e674c2fe85576e6c4474e8c7e7aba7901ac0196e864fe7985492b737dbab65",
-                "sha256:8d90edf400b4ceb3a0e776b6c6e4656d05c7187c439587e06f86afceb66d2be5",
-                "sha256:a78ab89f1924fc11482209f6799a7a3fc74ddc80425a7a3e0e8174af0e9e2301",
-                "sha256:ae511caed28beaf1252dbaf5f40e663f533b79ceb408c874c01754cafabb9cbf",
-                "sha256:b2fce7d355068494d1e42202c7aff25d50c462584233013eb4470c33b995e3ee",
-                "sha256:bb3975787f13eb97629052edb5017f6c170eebc1c14a0433e8089e5db43bcce6",
-                "sha256:bdd3888544538a94d7ec99e7c62a0cdd8833609c85f0c23fcb6c5c591aec60ad",
-                "sha256:c35da49666a21185d21b551fc3caf46a935d54d66969d32d72af109b5e7d2b6f",
-                "sha256:c5bece0cdf77f22379f19b1959ccd7aee518afa4afbd3656c6365865f84903f9",
-                "sha256:d0936c2067a67fb8816c908d5457d63eba3e2b17e515c5fe00e5ee2bace06040",
-                "sha256:d47494552559e00d81bfb836cf1c4d5a5062e54102cc5767d5aa1e77ccd2505c",
-                "sha256:d7599b65c7af7abbc978dbf345712c60fd596aa5670496561cc10e8a71cebfb2",
-                "sha256:ebe66a86dc44634b59a3bc860c7b20d26d9aaffcd30364ebe8ba79161a9121f4",
-                "sha256:f92b09243c0cc3f457da8b983f67bd8e1295d0f5b3746c7a1861d7a99403854a"
-            ],
-            "markers": "python_version >= '3.9'",
-            "version": "==0.42.0"
-        },
-        "lxml": {
-            "hashes": [
-                "sha256:04ab5415bf6c86e0518d57240a96c4d1fcfc3cb370bb2ac2a732b67f579e5a04",
-                "sha256:057cdc6b86ab732cf361f8b4d8af87cf195a1f6dc5b0ff3de2dced242c2015e0",
-                "sha256:058a1308914f20784c9f4674036527e7c04f7be6fb60f5d61353545aa7fcb739",
-                "sha256:08802f0c56ed150cc6885ae0788a321b73505d2263ee56dad84d200cab11c07a",
-                "sha256:0a15438253b34e6362b2dc41475e7f80de76320f335e70c5528b7148cac253a1",
-                "sha256:0c3f67e2aeda739d1cc0b1102c9a9129f7dc83901226cc24dd72ba275ced4218",
-                "sha256:0e7259016bc4345a31af861fdce942b77c99049d6c2107ca07dc2bba2435c1d9",
-                "sha256:0ed777c1e8c99b63037b91f9d73a6aad20fd035d77ac84afcc205225f8f41188",
-                "sha256:0f5d65c39f16717a47c36c756af0fb36144069c4718824b7533f803ecdf91138",
-                "sha256:0f8c09ed18ecb4ebf23e02b8e7a22a05d6411911e6fabef3a36e4f371f4f2585",
-                "sha256:11a04306fcba10cd9637e669fd73aa274c1c09ca64af79c041aa820ea992b637",
-                "sha256:1ae67b4e737cddc96c99461d2f75d218bdf7a0c3d3ad5604d1f5e7464a2f9ffe",
-                "sha256:1c5bb205e9212d0ebddf946bc07e73fa245c864a5f90f341d11ce7b0b854475d",
-                "sha256:1f7785f4f789fdb522729ae465adcaa099e2a3441519df750ebdccc481d961a1",
-                "sha256:200e63525948e325d6a13a76ba2911f927ad399ef64f57898cf7c74e69b71095",
-                "sha256:21c2e6b09565ba5b45ae161b438e033a86ad1736b8c838c766146eff8ceffff9",
-                "sha256:2213afee476546a7f37c7a9b4ad4d74b1e112a6fafffc9185d6d21f043128c81",
-                "sha256:27aa20d45c2e0b8cd05da6d4759649170e8dfc4f4e5ef33a34d06f2d79075d57",
-                "sha256:2a66bf12fbd4666dd023b6f51223aed3d9f3b40fef06ce404cb75bafd3d89536",
-                "sha256:2c9d147f754b1b0e723e6afb7ba1566ecb162fe4ea657f53d2139bbf894d050a",
-                "sha256:2ddfe41ddc81f29a4c44c8ce239eda5ade4e7fc305fb7311759dd6229a080052",
-                "sha256:31e9a882013c2f6bd2f2c974241bf4ba68c85eba943648ce88936d23209a2e01",
-                "sha256:3249cc2989d9090eeac5467e50e9ec2d40704fea9ab72f36b034ea34ee65ca98",
-                "sha256:3545039fa4779be2df51d6395e91a810f57122290864918b172d5dc7ca5bb433",
-                "sha256:394ed3924d7a01b5bd9a0d9d946136e1c2f7b3dc337196d99e61740ed4bc6fe1",
-                "sha256:3a6b45da02336895da82b9d472cd274b22dc27a5cea1d4b793874eead23dd14f",
-                "sha256:3a74c4f27167cb95c1d4af1c0b59e88b7f3e0182138db2501c353555f7ec57f4",
-                "sha256:3d0c3dd24bb4605439bf91068598d00c6370684f8de4a67c2992683f6c309d6b",
-                "sha256:3dbe858ee582cbb2c6294dc85f55b5f19c918c2597855e950f34b660f1a5ede6",
-                "sha256:3dc773b2861b37b41a6136e0b72a1a44689a9c4c101e0cddb6b854016acc0aa8",
-                "sha256:3e183c6e3298a2ed5af9d7a356ea823bccaab4ec2349dc9ed83999fd289d14d5",
-                "sha256:3f7765e69bbce0906a7c74d5fe46d2c7a7596147318dbc08e4a2431f3060e306",
-                "sha256:417d14450f06d51f363e41cace6488519038f940676ce9664b34ebf5653433a5",
-                "sha256:44f6c7caff88d988db017b9b0e4ab04934f11e3e72d478031efc7edcac6c622f",
-                "sha256:491755202eb21a5e350dae00c6d9a17247769c64dcf62d8c788b5c135e179dc4",
-                "sha256:4951e4f7a5680a2db62f7f4ab2f84617674d36d2d76a729b9a8be4b59b3659be",
-                "sha256:52421b41ac99e9d91934e4d0d0fe7da9f02bfa7536bb4431b4c05c906c8c6919",
-                "sha256:530e7c04f72002d2f334d5257c8a51bf409db0316feee7c87e4385043be136af",
-                "sha256:533658f8fbf056b70e434dff7e7aa611bcacb33e01f75de7f821810e48d1bb66",
-                "sha256:5670fb70a828663cc37552a2a85bf2ac38475572b0e9b91283dc09efb52c41d1",
-                "sha256:56c22432809085b3f3ae04e6e7bdd36883d7258fcd90e53ba7b2e463efc7a6af",
-                "sha256:58278b29cb89f3e43ff3e0c756abbd1518f3ee6adad9e35b51fb101c1c1daaec",
-                "sha256:588008b8497667f1ddca7c99f2f85ce8511f8f7871b4a06ceede68ab62dff64b",
-                "sha256:59565f10607c244bc4c05c0c5fa0c190c990996e0c719d05deec7030c2aa8289",
-                "sha256:59689a75ba8d7ffca577aefd017d08d659d86ad4585ccc73e43edbfc7476781a",
-                "sha256:5aea8212fb823e006b995c4dda533edcf98a893d941f173f6c9506126188860d",
-                "sha256:5c670c0406bdc845b474b680b9a5456c561c65cf366f8db5a60154088c92d102",
-                "sha256:5ca1e8188b26a819387b29c3895c47a5e618708fe6f787f3b1a471de2c4a94d9",
-                "sha256:5d077bc40a1fe984e1a9931e801e42959a1e6598edc8a3223b061d30fbd26bbc",
-                "sha256:5d5792e9b3fb8d16a19f46aa8208987cfeafe082363ee2745ea8b643d9cc5b45",
-                "sha256:5dd1537e7cc06efd81371f5d1a992bd5ab156b2b4f88834ca852de4a8ea523fa",
-                "sha256:5ea7b6766ac2dfe4bcac8b8595107665a18ef01f8c8343f00710b85096d1b53a",
-                "sha256:622020d4521e22fb371e15f580d153134bfb68d6a429d1342a25f051ec72df1c",
-                "sha256:627402ad8dea044dde2eccde4370560a2b750ef894c9578e1d4f8ffd54000461",
-                "sha256:644df54d729ef810dcd0f7732e50e5ad1bd0a135278ed8d6bcb06f33b6b6f708",
-                "sha256:64641a6068a16201366476731301441ce93457eb8452056f570133a6ceb15fca",
-                "sha256:64c2baa7774bc22dd4474248ba16fe1a7f611c13ac6123408694d4cc93d66dbd",
-                "sha256:6588c459c5627fefa30139be4d2e28a2c2a1d0d1c265aad2ba1935a7863a4913",
-                "sha256:66bc5eb8a323ed9894f8fa0ee6cb3e3fb2403d99aee635078fd19a8bc7a5a5da",
-                "sha256:68a2610dbe138fa8c5826b3f6d98a7cfc29707b850ddcc3e21910a6fe51f6ca0",
-                "sha256:6935bbf153f9a965f1e07c2649c0849d29832487c52bb4a5c5066031d8b44fd5",
-                "sha256:6992030d43b916407c9aa52e9673612ff39a575523c5f4cf72cdef75365709a5",
-                "sha256:6a014510830df1475176466b6087fc0c08b47a36714823e58d8b8d7709132a96",
-                "sha256:6ab833e4735a7e5533711a6ea2df26459b96f9eec36d23f74cafe03631647c41",
-                "sha256:6cc6ee342fb7fa2471bd9b6d6fdfc78925a697bf5c2bcd0a302e98b0d35bfad3",
-                "sha256:6cf58416653c5901e12624e4013708b6e11142956e7f35e7a83f1ab02f3fe456",
-                "sha256:70a9768e1b9d79edca17890175ba915654ee1725975d69ab64813dd785a2bd5c",
-                "sha256:70ac664a48aa64e5e635ae5566f5227f2ab7f66a3990d67566d9907edcbbf867",
-                "sha256:71e97313406ccf55d32cc98a533ee05c61e15d11b99215b237346171c179c0b0",
-                "sha256:7221d49259aa1e5a8f00d3d28b1e0b76031655ca74bb287123ef56c3db92f213",
-                "sha256:74b28c6334cca4dd704e8004cba1955af0b778cf449142e581e404bd211fb619",
-                "sha256:764b521b75701f60683500d8621841bec41a65eb739b8466000c6fdbc256c240",
-                "sha256:78bfa756eab503673991bdcf464917ef7845a964903d3302c5f68417ecdc948c",
-                "sha256:794f04eec78f1d0e35d9e0c36cbbb22e42d370dda1609fb03bcd7aeb458c6377",
-                "sha256:79bd05260359170f78b181b59ce871673ed01ba048deef4bf49a36ab3e72e80b",
-                "sha256:7a7efd5b6d3e30d81ec68ab8a88252d7c7c6f13aaa875009fe3097eb4e30b84c",
-                "sha256:7c17b64b0a6ef4e5affae6a3724010a7a66bda48a62cfe0674dabd46642e8b54",
-                "sha256:804f74efe22b6a227306dd890eecc4f8c59ff25ca35f1f14e7482bbce96ef10b",
-                "sha256:853e074d4931dbcba7480d4dcab23d5c56bd9607f92825ab80ee2bd916edea53",
-                "sha256:857500f88b17a6479202ff5fe5f580fc3404922cd02ab3716197adf1ef628029",
-                "sha256:865bad62df277c04beed9478fe665b9ef63eb28fe026d5dedcb89b537d2e2ea6",
-                "sha256:88e22fc0a6684337d25c994381ed8a1580a6f5ebebd5ad41f89f663ff4ec2885",
-                "sha256:8b9c07e7a45bb64e21df4b6aa623cb8ba214dfb47d2027d90eac197329bb5e94",
-                "sha256:8de8f9d6caa7f25b204fc861718815d41cbcf27ee8f028c89c882a0cf4ae4134",
-                "sha256:8e77c69d5892cb5ba71703c4057091e31ccf534bd7f129307a4d084d90d014b8",
-                "sha256:9123716666e25b7b71c4e1789ec829ed18663152008b58544d95b008ed9e21e9",
-                "sha256:958244ad566c3ffc385f47dddde4145088a0ab893504b54b52c041987a8c1863",
-                "sha256:96323338e6c14e958d775700ec8a88346014a85e5de73ac7967db0367582049b",
-                "sha256:9676bfc686fa6a3fa10cd4ae6b76cae8be26eb5ec6811d2a325636c460da1806",
-                "sha256:9b0ff53900566bc6325ecde9181d89afadc59c5ffa39bddf084aaedfe3b06a11",
-                "sha256:9b9ec9c9978b708d488bec36b9e4c94d88fd12ccac3e62134a9d17ddba910ea9",
-                "sha256:9c6ad0fbf105f6bcc9300c00010a2ffa44ea6f555df1a2ad95c88f5656104817",
-                "sha256:9ca66b8e90daca431b7ca1408cae085d025326570e57749695d6a01454790e95",
-                "sha256:9e2addd2d1866fe112bc6f80117bcc6bc25191c5ed1bfbcf9f1386a884252ae8",
-                "sha256:a0af35bd8ebf84888373630f73f24e86bf016642fb8576fba49d3d6b560b7cbc",
-                "sha256:a2b44bec7adf3e9305ce6cbfa47a4395667e744097faed97abb4728748ba7d47",
-                "sha256:a2dfe7e2473f9b59496247aad6e23b405ddf2e12ef0765677b0081c02d6c2c0b",
-                "sha256:a55ee573116ba208932e2d1a037cc4b10d2c1cb264ced2184d00b18ce585b2c0",
-                "sha256:a7baf9ffc238e4bf401299f50e971a45bfcc10a785522541a6e3179c83eabf0a",
-                "sha256:a8d5c70e04aac1eda5c829a26d1f75c6e5286c74743133d9f742cda8e53b9c2f",
-                "sha256:a91481dbcddf1736c98a80b122afa0f7296eeb80b72344d7f45dc9f781551f56",
-                "sha256:ab31a88a651039a07a3ae327d68ebdd8bc589b16938c09ef3f32a4b809dc96ef",
-                "sha256:abc25c3cab9ec7fcd299b9bcb3b8d4a1231877e425c650fa1c7576c5107ab851",
-                "sha256:adfb84ca6b87e06bc6b146dc7da7623395db1e31621c4785ad0658c5028b37d7",
-                "sha256:afbbdb120d1e78d2ba8064a68058001b871154cc57787031b645c9142b937a62",
-                "sha256:afd5562927cdef7c4f5550374acbc117fd4ecc05b5007bdfa57cc5355864e0a4",
-                "sha256:b070bbe8d3f0f6147689bed981d19bbb33070225373338df755a46893528104a",
-                "sha256:b0b58fbfa1bf7367dde8a557994e3b1637294be6cf2169810375caf8571a085c",
-                "sha256:b560e3aa4b1d49e0e6c847d72665384db35b2f5d45f8e6a5c0072e0283430533",
-                "sha256:b6241d4eee5f89453307c2f2bfa03b50362052ca0af1efecf9fef9a41a22bb4f",
-                "sha256:b6787b643356111dfd4032b5bffe26d2f8331556ecb79e15dacb9275da02866e",
-                "sha256:bcbf4af004f98793a95355980764b3d80d47117678118a44a80b721c9913436a",
-                "sha256:beb72935a941965c52990f3a32d7f07ce869fe21c6af8b34bf6a277b33a345d3",
-                "sha256:bf2e2458345d9bffb0d9ec16557d8858c9c88d2d11fed53998512504cd9df49b",
-                "sha256:c2d35a1d047efd68027817b32ab1586c1169e60ca02c65d428ae815b593e65d4",
-                "sha256:c38d7b9a690b090de999835f0443d8aa93ce5f2064035dfc48f27f02b4afc3d0",
-                "sha256:c6f2c8372b98208ce609c9e1d707f6918cc118fea4e2c754c9f0812c04ca116d",
-                "sha256:c817d420c60a5183953c783b0547d9eb43b7b344a2c46f69513d5952a78cddf3",
-                "sha256:c8ba129e6d3b0136a0f50345b2cb3db53f6bda5dd8c7f5d83fbccba97fb5dcb5",
-                "sha256:c94e75445b00319c1fad60f3c98b09cd63fe1134a8a953dcd48989ef42318534",
-                "sha256:cc4691d60512798304acb9207987e7b2b7c44627ea88b9d77489bbe3e6cc3bd4",
-                "sha256:cc518cea79fd1e2f6c90baafa28906d4309d24f3a63e801d855e7424c5b34144",
-                "sha256:cd53553ddad4a9c2f1f022756ae64abe16da1feb497edf4d9f87f99ec7cf86bd",
-                "sha256:cf22b41fdae514ee2f1691b6c3cdeae666d8b7fa9434de445f12bbeee0cf48dd",
-                "sha256:d38c8f50ecf57f0463399569aa388b232cf1a2ffb8f0a9a5412d0db57e054860",
-                "sha256:d3be9b2076112e51b323bdf6d5a7f8a798de55fb8d95fcb64bd179460cdc0704",
-                "sha256:d4f2cc7060dc3646632d7f15fe68e2fa98f58e35dd5666cd525f3b35d3fed7f8",
-                "sha256:d7520db34088c96cc0e0a3ad51a4fd5b401f279ee112aa2b7f8f976d8582606d",
-                "sha256:d793bebb202a6000390a5390078e945bbb49855c29c7e4d56a85901326c3b5d9",
-                "sha256:da052e7962ea2d5e5ef5bc0355d55007407087392cf465b7ad84ce5f3e25fe0f",
-                "sha256:dae0ed02f6b075426accbf6b2863c3d0a7eacc1b41fb40f2251d931e50188dad",
-                "sha256:ddc678fb4c7e30cf830a2b5a8d869538bc55b28d6c68544d09c7d0d8f17694dc",
-                "sha256:df2e6f546c4df14bc81f9498bbc007fbb87669f1bb707c6138878c46b06f6510",
-                "sha256:e02c5175f63effbd7c5e590399c118d5db6183bbfe8e0d118bdb5c2d1b48d937",
-                "sha256:e196a4ff48310ba62e53a8e0f97ca2bca83cdd2fe2934d8b5cb0df0a841b193a",
-                "sha256:e233db59c8f76630c512ab4a4daf5a5986da5c3d5b44b8e9fc742f2a24dbd460",
-                "sha256:e32be23d538753a8adb6c85bd539f5fd3b15cb987404327c569dfc5fd8366e85",
-                "sha256:e3d30321949861404323c50aebeb1943461a67cd51d4200ab02babc58bd06a86",
-                "sha256:e89580a581bf478d8dcb97d9cd011d567768e8bc4095f8557b21c4d4c5fea7d0",
-                "sha256:e998e304036198b4f6914e6a1e2b6f925208a20e2042563d9734881150c6c246",
-                "sha256:ec42088248c596dbd61d4ae8a5b004f97a4d91a9fd286f632e42e60b706718d7",
-                "sha256:efa7b51824aa0ee957ccd5a741c73e6851de55f40d807f08069eb4c5a26b2baa",
-                "sha256:f0a1bc63a465b6d72569a9bba9f2ef0334c4e03958e043da1920299100bc7c08",
-                "sha256:f18a5a84e16886898e51ab4b1d43acb3083c39b14c8caeb3589aabff0ee0b270",
-                "sha256:f2a9efc53d5b714b8df2b4b3e992accf8ce5bbdfe544d74d5c6766c9e1146a3a",
-                "sha256:f3bbbc998d42f8e561f347e798b85513ba4da324c2b3f9b7969e9c45b10f6169",
-                "sha256:f42038016852ae51b4088b2862126535cc4fc85802bfe30dea3500fdfaf1864e",
-                "sha256:f443cdef978430887ed55112b491f670bba6462cea7a7742ff8f14b7abb98d75",
-                "sha256:f51969bac61441fd31f028d7b3b45962f3ecebf691a510495e5d2cd8c8092dbd",
-                "sha256:f8aca2e3a72f37bfc7b14ba96d4056244001ddcc18382bd0daa087fd2e68a354",
-                "sha256:f9737bf36262046213a28e789cc82d82c6ef19c85a0cf05e75c670a33342ac2c",
-                "sha256:fd6037392f2d57793ab98d9e26798f44b8b4da2f2464388588f48ac52c489ea1",
-                "sha256:feaa45c0eae424d3e90d78823f3828e7dc42a42f21ed420db98da2c4ecf0a2cb",
-                "sha256:ff097ae562e637409b429a7ac958a20aab237a0378c42dabaa1e3abf2f896e5f",
-                "sha256:ff46d772d5f6f73564979cd77a4fffe55c916a05f3cb70e7c9c0590059fb29ef"
-            ],
-            "index": "pypi",
-            "markers": "python_version >= '3.6'",
-            "version": "==5.2.1"
-=======
         "jeepney": {
             "hashes": [
                 "sha256:5efe48d255973902f6badc3ce55e2aa6c5c3b3bc642059ef3a91247bcfcc5806",
@@ -1073,7 +705,6 @@
             "index": "pypi",
             "markers": "python_version >= '3.6'",
             "version": "==5.2.2"
->>>>>>> fbf466b5
         },
         "lz4": {
             "hashes": [
@@ -1200,88 +831,11 @@
         },
         "more-itertools": {
             "hashes": [
-<<<<<<< HEAD
-                "sha256:686b06abe565edfab151cb8fd385a05651e1fdf8f0a14191e4439283421f8684",
-                "sha256:8fccb480c43d3e99a00087634c06dd02b0d50fbf088b380de5a41a015ec239e1"
-            ],
-            "markers": "python_version >= '3.8'",
-            "version": "==10.2.0"
-        },
-        "mpmath": {
-            "hashes": [
-                "sha256:7a28eb2a9774d00c7bc92411c19a89209d5da7c4c9a9e227be8330a23a25b91f",
-                "sha256:a0b2b9fe80bbcd81a6647ff13108738cfb482d481d826cc0e02f5b35e5c88d2c"
-            ],
-            "version": "==1.3.0"
-        },
-        "msgpack": {
-            "hashes": [
-                "sha256:00e073efcba9ea99db5acef3959efa45b52bc67b61b00823d2a1a6944bf45982",
-                "sha256:0726c282d188e204281ebd8de31724b7d749adebc086873a59efb8cf7ae27df3",
-                "sha256:0ceea77719d45c839fd73abcb190b8390412a890df2f83fb8cf49b2a4b5c2f40",
-                "sha256:114be227f5213ef8b215c22dde19532f5da9652e56e8ce969bf0a26d7c419fee",
-                "sha256:13577ec9e247f8741c84d06b9ece5f654920d8365a4b636ce0e44f15e07ec693",
-                "sha256:1876b0b653a808fcd50123b953af170c535027bf1d053b59790eebb0aeb38950",
-                "sha256:1ab0bbcd4d1f7b6991ee7c753655b481c50084294218de69365f8f1970d4c151",
-                "sha256:1cce488457370ffd1f953846f82323cb6b2ad2190987cd4d70b2713e17268d24",
-                "sha256:26ee97a8261e6e35885c2ecd2fd4a6d38252246f94a2aec23665a4e66d066305",
-                "sha256:3528807cbbb7f315bb81959d5961855e7ba52aa60a3097151cb21956fbc7502b",
-                "sha256:374a8e88ddab84b9ada695d255679fb99c53513c0a51778796fcf0944d6c789c",
-                "sha256:376081f471a2ef24828b83a641a02c575d6103a3ad7fd7dade5486cad10ea659",
-                "sha256:3923a1778f7e5ef31865893fdca12a8d7dc03a44b33e2a5f3295416314c09f5d",
-                "sha256:4916727e31c28be8beaf11cf117d6f6f188dcc36daae4e851fee88646f5b6b18",
-                "sha256:493c5c5e44b06d6c9268ce21b302c9ca055c1fd3484c25ba41d34476c76ee746",
-                "sha256:505fe3d03856ac7d215dbe005414bc28505d26f0c128906037e66d98c4e95868",
-                "sha256:5845fdf5e5d5b78a49b826fcdc0eb2e2aa7191980e3d2cfd2a30303a74f212e2",
-                "sha256:5c330eace3dd100bdb54b5653b966de7f51c26ec4a7d4e87132d9b4f738220ba",
-                "sha256:5dbf059fb4b7c240c873c1245ee112505be27497e90f7c6591261c7d3c3a8228",
-                "sha256:5e390971d082dba073c05dbd56322427d3280b7cc8b53484c9377adfbae67dc2",
-                "sha256:5fbb160554e319f7b22ecf530a80a3ff496d38e8e07ae763b9e82fadfe96f273",
-                "sha256:64d0fcd436c5683fdd7c907eeae5e2cbb5eb872fafbc03a43609d7941840995c",
-                "sha256:69284049d07fce531c17404fcba2bb1df472bc2dcdac642ae71a2d079d950653",
-                "sha256:6a0e76621f6e1f908ae52860bdcb58e1ca85231a9b0545e64509c931dd34275a",
-                "sha256:73ee792784d48aa338bba28063e19a27e8d989344f34aad14ea6e1b9bd83f596",
-                "sha256:74398a4cf19de42e1498368c36eed45d9528f5fd0155241e82c4082b7e16cffd",
-                "sha256:7938111ed1358f536daf311be244f34df7bf3cdedb3ed883787aca97778b28d8",
-                "sha256:82d92c773fbc6942a7a8b520d22c11cfc8fd83bba86116bfcf962c2f5c2ecdaa",
-                "sha256:83b5c044f3eff2a6534768ccfd50425939e7a8b5cf9a7261c385de1e20dcfc85",
-                "sha256:8db8e423192303ed77cff4dce3a4b88dbfaf43979d280181558af5e2c3c71afc",
-                "sha256:9517004e21664f2b5a5fd6333b0731b9cf0817403a941b393d89a2f1dc2bd836",
-                "sha256:95c02b0e27e706e48d0e5426d1710ca78e0f0628d6e89d5b5a5b91a5f12274f3",
-                "sha256:99881222f4a8c2f641f25703963a5cefb076adffd959e0558dc9f803a52d6a58",
-                "sha256:9ee32dcb8e531adae1f1ca568822e9b3a738369b3b686d1477cbc643c4a9c128",
-                "sha256:a22e47578b30a3e199ab067a4d43d790249b3c0587d9a771921f86250c8435db",
-                "sha256:b5505774ea2a73a86ea176e8a9a4a7c8bf5d521050f0f6f8426afe798689243f",
-                "sha256:bd739c9251d01e0279ce729e37b39d49a08c0420d3fee7f2a4968c0576678f77",
-                "sha256:d16a786905034e7e34098634b184a7d81f91d4c3d246edc6bd7aefb2fd8ea6ad",
-                "sha256:d3420522057ebab1728b21ad473aa950026d07cb09da41103f8e597dfbfaeb13",
-                "sha256:d56fd9f1f1cdc8227d7b7918f55091349741904d9520c65f0139a9755952c9e8",
-                "sha256:d661dc4785affa9d0edfdd1e59ec056a58b3dbb9f196fa43587f3ddac654ac7b",
-                "sha256:dfe1f0f0ed5785c187144c46a292b8c34c1295c01da12e10ccddfc16def4448a",
-                "sha256:e1dd7839443592d00e96db831eddb4111a2a81a46b028f0facd60a09ebbdd543",
-                "sha256:e2872993e209f7ed04d963e4b4fbae72d034844ec66bc4ca403329db2074377b",
-                "sha256:e2f879ab92ce502a1e65fce390eab619774dda6a6ff719718069ac94084098ce",
-                "sha256:e3aa7e51d738e0ec0afbed661261513b38b3014754c9459508399baf14ae0c9d",
-                "sha256:e532dbd6ddfe13946de050d7474e3f5fb6ec774fbb1a188aaf469b08cf04189a",
-                "sha256:e6b7842518a63a9f17107eb176320960ec095a8ee3b4420b5f688e24bf50c53c",
-                "sha256:e75753aeda0ddc4c28dce4c32ba2f6ec30b1b02f6c0b14e547841ba5b24f753f",
-                "sha256:eadb9f826c138e6cf3c49d6f8de88225a3c0ab181a9b4ba792e006e5292d150e",
-                "sha256:ed59dd52075f8fc91da6053b12e8c89e37aa043f8986efd89e61fae69dc1b011",
-                "sha256:ef254a06bcea461e65ff0373d8a0dd1ed3aa004af48839f002a0c994a6f72d04",
-                "sha256:f3709997b228685fe53e8c433e2df9f0cdb5f4542bd5114ed17ac3c0129b0480",
-                "sha256:f51bab98d52739c50c56658cc303f190785f9a2cd97b823357e7aeae54c8f68a",
-                "sha256:f9904e24646570539a8950400602d66d2b2c492b9010ea7e965025cb71d0c86d",
-                "sha256:f9af38a89b6a5c04b7d18c492c8ccf2aee7048aff1ce8437c4683bb5a1df893d"
-            ],
-            "markers": "python_version >= '3.8'",
-            "version": "==1.0.8"
-=======
                 "sha256:e5d93ef411224fbcef366a6e8ddc4c5781bc6359d43412a65dd5964e46111463",
                 "sha256:ea6a02e24a9161e51faad17a8782b92a0df82c12c1c8886fec7f0c3fa1a1b320"
             ],
             "markers": "python_version >= '3.8'",
             "version": "==10.3.0"
->>>>>>> fbf466b5
         },
         "mutagen": {
             "hashes": [
@@ -1447,19 +1001,11 @@
         },
         "packaging": {
             "hashes": [
-<<<<<<< HEAD
-                "sha256:2ddfb553fdf02fb784c234c7ba6ccc288296ceabec964ad2eae3777778130bc5",
-                "sha256:eb82c5e3e56209074766e6885bb04b8c38a0c015d0a30036ebe7ece34c9989e9"
-            ],
-            "markers": "python_version >= '3.7'",
-            "version": "==24.0"
-=======
                 "sha256:026ed72c8ed3fcce5bf8950572258698927fd1dbda10a5e981cdf0ac37f4f002",
                 "sha256:5b8f2217dbdbd2f7f384c41c628544e6d52f2d0f53c6d0c3ea61aa5d1d7ff124"
             ],
             "markers": "python_version >= '3.8'",
             "version": "==24.1"
->>>>>>> fbf466b5
         },
         "pdfme": {
             "hashes": [
@@ -1472,114 +1018,6 @@
         },
         "pillow": {
             "hashes": [
-                "sha256:048ad577748b9fa4a99a0548c64f2cb8d672d5bf2e643a739ac8faff1164238c",
-                "sha256:048eeade4c33fdf7e08da40ef402e748df113fd0b4584e32c4af74fe78baaeb2",
-                "sha256:0ba26351b137ca4e0db0342d5d00d2e355eb29372c05afd544ebf47c0956ffeb",
-                "sha256:0ea2a783a2bdf2a561808fe4a7a12e9aa3799b701ba305de596bc48b8bdfce9d",
-                "sha256:1530e8f3a4b965eb6a7785cf17a426c779333eb62c9a7d1bbcf3ffd5bf77a4aa",
-                "sha256:16563993329b79513f59142a6b02055e10514c1a8e86dca8b48a893e33cf91e3",
-                "sha256:19aeb96d43902f0a783946a0a87dbdad5c84c936025b8419da0a0cd7724356b1",
-                "sha256:1a1d1915db1a4fdb2754b9de292642a39a7fb28f1736699527bb649484fb966a",
-                "sha256:1b87bd9d81d179bd8ab871603bd80d8645729939f90b71e62914e816a76fc6bd",
-                "sha256:1dfc94946bc60ea375cc39cff0b8da6c7e5f8fcdc1d946beb8da5c216156ddd8",
-                "sha256:2034f6759a722da3a3dbd91a81148cf884e91d1b747992ca288ab88c1de15999",
-                "sha256:261ddb7ca91fcf71757979534fb4c128448b5b4c55cb6152d280312062f69599",
-                "sha256:2ed854e716a89b1afcedea551cd85f2eb2a807613752ab997b9974aaa0d56936",
-                "sha256:3102045a10945173d38336f6e71a8dc71bcaeed55c3123ad4af82c52807b9375",
-                "sha256:339894035d0ede518b16073bdc2feef4c991ee991a29774b33e515f1d308e08d",
-                "sha256:412444afb8c4c7a6cc11a47dade32982439925537e483be7c0ae0cf96c4f6a0b",
-                "sha256:4203efca580f0dd6f882ca211f923168548f7ba334c189e9eab1178ab840bf60",
-                "sha256:45ebc7b45406febf07fef35d856f0293a92e7417ae7933207e90bf9090b70572",
-                "sha256:4b5ec25d8b17217d635f8935dbc1b9aa5907962fae29dff220f2659487891cd3",
-                "sha256:4c8e73e99da7db1b4cad7f8d682cf6abad7844da39834c288fbfa394a47bbced",
-                "sha256:4e6f7d1c414191c1199f8996d3f2282b9ebea0945693fb67392c75a3a320941f",
-                "sha256:4eaa22f0d22b1a7e93ff0a596d57fdede2e550aecffb5a1ef1106aaece48e96b",
-                "sha256:50b8eae8f7334ec826d6eeffaeeb00e36b5e24aa0b9df322c247539714c6df19",
-                "sha256:50fd3f6b26e3441ae07b7c979309638b72abc1a25da31a81a7fbd9495713ef4f",
-                "sha256:51243f1ed5161b9945011a7360e997729776f6e5d7005ba0c6879267d4c5139d",
-                "sha256:5d512aafa1d32efa014fa041d38868fda85028e3f930a96f85d49c7d8ddc0383",
-                "sha256:5f77cf66e96ae734717d341c145c5949c63180842a545c47a0ce7ae52ca83795",
-                "sha256:6b02471b72526ab8a18c39cb7967b72d194ec53c1fd0a70b050565a0f366d355",
-                "sha256:6fb1b30043271ec92dc65f6d9f0b7a830c210b8a96423074b15c7bc999975f57",
-                "sha256:7161ec49ef0800947dc5570f86568a7bb36fa97dd09e9827dc02b718c5643f09",
-                "sha256:72d622d262e463dfb7595202d229f5f3ab4b852289a1cd09650362db23b9eb0b",
-                "sha256:74d28c17412d9caa1066f7a31df8403ec23d5268ba46cd0ad2c50fb82ae40462",
-                "sha256:78618cdbccaa74d3f88d0ad6cb8ac3007f1a6fa5c6f19af64b55ca170bfa1edf",
-                "sha256:793b4e24db2e8742ca6423d3fde8396db336698c55cd34b660663ee9e45ed37f",
-                "sha256:798232c92e7665fe82ac085f9d8e8ca98826f8e27859d9a96b41d519ecd2e49a",
-                "sha256:81d09caa7b27ef4e61cb7d8fbf1714f5aec1c6b6c5270ee53504981e6e9121ad",
-                "sha256:8ab74c06ffdab957d7670c2a5a6e1a70181cd10b727cd788c4dd9005b6a8acd9",
-                "sha256:8eb0908e954d093b02a543dc963984d6e99ad2b5e36503d8a0aaf040505f747d",
-                "sha256:90b9e29824800e90c84e4022dd5cc16eb2d9605ee13f05d47641eb183cd73d45",
-                "sha256:9797a6c8fe16f25749b371c02e2ade0efb51155e767a971c61734b1bf6293994",
-                "sha256:9d2455fbf44c914840c793e89aa82d0e1763a14253a000743719ae5946814b2d",
-                "sha256:9d3bea1c75f8c53ee4d505c3e67d8c158ad4df0d83170605b50b64025917f338",
-                "sha256:9e2ec1e921fd07c7cda7962bad283acc2f2a9ccc1b971ee4b216b75fad6f0463",
-                "sha256:9e91179a242bbc99be65e139e30690e081fe6cb91a8e77faf4c409653de39451",
-                "sha256:a0eaa93d054751ee9964afa21c06247779b90440ca41d184aeb5d410f20ff591",
-                "sha256:a2c405445c79c3f5a124573a051062300936b0281fee57637e706453e452746c",
-                "sha256:aa7e402ce11f0885305bfb6afb3434b3cd8f53b563ac065452d9d5654c7b86fd",
-                "sha256:aff76a55a8aa8364d25400a210a65ff59d0168e0b4285ba6bf2bd83cf675ba32",
-                "sha256:b09b86b27a064c9624d0a6c54da01c1beaf5b6cadfa609cf63789b1d08a797b9",
-                "sha256:b14f16f94cbc61215115b9b1236f9c18403c15dd3c52cf629072afa9d54c1cbf",
-                "sha256:b50811d664d392f02f7761621303eba9d1b056fb1868c8cdf4231279645c25f5",
-                "sha256:b7bc2176354defba3edc2b9a777744462da2f8e921fbaf61e52acb95bafa9828",
-                "sha256:c78e1b00a87ce43bb37642c0812315b411e856a905d58d597750eb79802aaaa3",
-                "sha256:c83341b89884e2b2e55886e8fbbf37c3fa5efd6c8907124aeb72f285ae5696e5",
-                "sha256:ca2870d5d10d8726a27396d3ca4cf7976cec0f3cb706debe88e3a5bd4610f7d2",
-                "sha256:ccce24b7ad89adb5a1e34a6ba96ac2530046763912806ad4c247356a8f33a67b",
-                "sha256:cd5e14fbf22a87321b24c88669aad3a51ec052eb145315b3da3b7e3cc105b9a2",
-                "sha256:ce49c67f4ea0609933d01c0731b34b8695a7a748d6c8d186f95e7d085d2fe475",
-                "sha256:d33891be6df59d93df4d846640f0e46f1a807339f09e79a8040bc887bdcd7ed3",
-                "sha256:d3b2348a78bc939b4fed6552abfd2e7988e0f81443ef3911a4b8498ca084f6eb",
-                "sha256:d886f5d353333b4771d21267c7ecc75b710f1a73d72d03ca06df49b09015a9ef",
-                "sha256:d93480005693d247f8346bc8ee28c72a2191bdf1f6b5db469c096c0c867ac015",
-                "sha256:dc1a390a82755a8c26c9964d457d4c9cbec5405896cba94cf51f36ea0d855002",
-                "sha256:dd78700f5788ae180b5ee8902c6aea5a5726bac7c364b202b4b3e3ba2d293170",
-                "sha256:e46f38133e5a060d46bd630faa4d9fa0202377495df1f068a8299fd78c84de84",
-                "sha256:e4b878386c4bf293578b48fc570b84ecfe477d3b77ba39a6e87150af77f40c57",
-                "sha256:f0d0591a0aeaefdaf9a5e545e7485f89910c977087e7de2b6c388aec32011e9f",
-                "sha256:fdcbb4068117dfd9ce0138d068ac512843c52295ed996ae6dd1faf537b6dbc27",
-                "sha256:ff61bfd9253c3915e6d41c651d5f962da23eda633cf02262990094a18a55371a"
-            ],
-            "index": "pypi",
-            "markers": "python_version >= '3.8'",
-            "version": "==10.3.0"
-        },
-        "platformdirs": {
-            "hashes": [
-<<<<<<< HEAD
-                "sha256:0614df2a2f37e1a662acbd8e2b25b92ccf8632929bc6d43467e17fe89c75e068",
-                "sha256:ef0cc731df711022c174543cb70a9b5bd22e5a9337c8624ef2c2ceb8ddad8768"
-            ],
-            "markers": "python_version >= '3.8'",
-            "version": "==4.2.0"
-        },
-        "pooch": {
-            "hashes": [
-                "sha256:27ef63097dd9a6e4f9d2694f5cfbf2f0a5defa44fccafec08d601e731d746270",
-                "sha256:6b56611ac320c239faece1ac51a60b25796792599ce5c0b1bb87bf01df55e0a9"
-            ],
-            "markers": "python_version >= '3.7'",
-            "version": "==1.8.1"
-        },
-        "protobuf": {
-            "hashes": [
-                "sha256:38aa5f535721d5bb99861166c445c4105c4e285c765fbb2ac10f116e32dcd46d",
-                "sha256:3c388ea6ddfe735f8cf69e3f7dc7611e73107b60bdfcf5d0f024c3ccd3794e23",
-                "sha256:7ee014c2c87582e101d6b54260af03b6596728505c79f17c8586e7523aaa8f8c",
-                "sha256:8ca2a1d97c290ec7b16e4e5dff2e5ae150cc1582f55b5ab300d45cb0dfa90e51",
-                "sha256:9b557c317ebe6836835ec4ef74ec3e994ad0894ea424314ad3552bc6e8835b4e",
-                "sha256:b9ba3ca83c2e31219ffbeb9d76b63aad35a3eb1544170c55336993d7a18ae72c",
-                "sha256:d693d2504ca96750d92d9de8a103102dd648fda04540495535f0fec7577ed8fc",
-                "sha256:da612f2720c0183417194eeaa2523215c4fcc1a1949772dc65f05047e08d5932",
-                "sha256:e6039957449cb918f331d32ffafa8eb9255769c96aa0560d9a5bf0b4e00a2a33",
-                "sha256:f7417703f841167e5a27d48be13389d52ad705ec09eade63dfc3180a959215d7",
-                "sha256:fbfe61e7ee8c1860855696e3ac6cfd1b01af5498facc6834fcc345c9684fb2ca"
-            ],
-            "markers": "python_version >= '3.8'",
-            "version": "==5.26.1"
-=======
                 "sha256:02a2be69f9c9b8c1e97cf2713e789d4e398c751ecfd9967c18d0ce304efbf885",
                 "sha256:030abdbe43ee02e0de642aee345efa443740aa4d828bfe8e2eb11922ea6a21ea",
                 "sha256:06b2f7898047ae93fad74467ec3d28fe84f7831370e3c258afa533f81ef7f3df",
@@ -1664,7 +1102,6 @@
             "index": "pypi",
             "markers": "python_version >= '3.8'",
             "version": "==10.4.0"
->>>>>>> fbf466b5
         },
         "pycparser": {
             "hashes": [
@@ -1711,16 +1148,6 @@
             ],
             "markers": "python_version >= '2.7' and python_version not in '3.0, 3.1, 3.2, 3.3, 3.4'",
             "version": "==3.20.0"
-<<<<<<< HEAD
-        },
-        "pydub": {
-            "hashes": [
-                "sha256:65617e33033874b59d87db603aa1ed450633288aefead953b30bded59cb599a6",
-                "sha256:980a33ce9949cab2a569606b65674d748ecbca4f0796887fd6f46173a7b0d30f"
-            ],
-            "version": "==0.25.1"
-=======
->>>>>>> fbf466b5
         },
         "pyinstaller": {
             "hashes": [
@@ -1739,18 +1166,6 @@
             ],
             "index": "pypi",
             "markers": "python_version < '3.13' and python_version >= '3.8'",
-<<<<<<< HEAD
-            "version": "==6.6.0"
-        },
-        "pyinstaller-hooks-contrib": {
-            "hashes": [
-                "sha256:3aad23ec9298ce675432397cda539e11a8bf77341a314e48b4da4c787ed67e8a",
-                "sha256:3c521e3c710de74a4d6eeebf5b7b76c3e5b332fea8fa0baafa42c94b73908c0e"
-            ],
-            "index": "pypi",
-            "markers": "python_version >= '3.7'",
-            "version": "==2024.4"
-=======
             "version": "==6.3.0"
         },
         "pyinstaller-hooks-contrib": {
@@ -1761,7 +1176,6 @@
             "index": "pypi",
             "markers": "python_version >= '3.7'",
             "version": "==2024.7"
->>>>>>> fbf466b5
         },
         "pyshorteners": {
             "hashes": [
@@ -1779,13 +1193,8 @@
                 "sha256:f7acd26fe8e1a745ef0be66b49ee49ee8ae50c2a2855d9792db262ebc7916d98"
             ],
             "index": "pypi",
-<<<<<<< HEAD
-            "markers": "python_version < '3.12' and python_version >= '3.7'",
-            "version": "==6.5.3"
-=======
             "markers": "python_version < '3.13' and python_version >= '3.8'",
             "version": "==6.6.3.1"
->>>>>>> fbf466b5
         },
         "pyside6-addons": {
             "hashes": [
@@ -1878,10 +1287,6 @@
                 "sha256:70761cfe03c773ceb22aa2f671b4757976145175cdfca038c02654d061d6dcc6"
             ],
             "index": "pypi",
-<<<<<<< HEAD
-            "markers": "python_version >= '3.7'",
-            "version": "==2.31.0"
-=======
             "markers": "python_version >= '3.8'",
             "version": "==2.32.3"
         },
@@ -1892,7 +1297,6 @@
             ],
             "markers": "sys_platform == 'linux'",
             "version": "==3.3.3"
->>>>>>> fbf466b5
         },
         "resampy": {
             "hashes": [
@@ -2139,27 +1543,11 @@
         },
         "tqdm": {
             "hashes": [
-<<<<<<< HEAD
-                "sha256:1ee4f8a893eb9bef51c6e35730cebf234d5d0b6bd112b0271e10ed7c24a02bd9",
-                "sha256:6cd52cdf0fef0e0f543299cfc96fec90d7b8a7e88745f411ec33eb44d5ed3531"
-            ],
-            "markers": "python_version >= '3.7'",
-            "version": "==4.66.2"
-        },
-        "typing-extensions": {
-            "hashes": [
-                "sha256:83f085bd5ca59c80295fc2a82ab5dac679cbe02b9f33f7d83af68e241bea51b0",
-                "sha256:c1f94d72897edaf4ce775bb7558d5b79d8126906a14ea5ed1635921406c0387a"
-            ],
-            "markers": "python_version >= '3.8'",
-            "version": "==4.11.0"
-=======
                 "sha256:b75ca56b413b030bc3f00af51fd2c1a1a5eac6a0c1cca83cbb37a5c52abce644",
                 "sha256:e4d936c9de8727928f3be6079590e97d9abfe8d39a590be678eb5919ffc186bb"
             ],
             "markers": "python_version >= '3.7'",
             "version": "==4.66.4"
->>>>>>> fbf466b5
         },
         "unidecode": {
             "hashes": [
@@ -2172,19 +1560,11 @@
         },
         "urllib3": {
             "hashes": [
-<<<<<<< HEAD
-                "sha256:450b20ec296a467077128bff42b73080516e71b56ff59a60a02bef2232c4fa9d",
-                "sha256:d0570876c61ab9e520d776c38acbbb5b05a776d3f9ff98a5c8fd5162a444cf19"
-            ],
-            "markers": "python_version >= '3.8'",
-            "version": "==2.2.1"
-=======
                 "sha256:a448b2f64d686155468037e1ace9f2d2199776e17f0a46610480d311f73e3472",
                 "sha256:dd505485549a7a552833da5e6063639d0d177c04f23bc3864e41e5dc5f612168"
             ],
             "markers": "python_version >= '3.8'",
             "version": "==2.2.2"
->>>>>>> fbf466b5
         },
         "websockets": {
             "hashes": [
@@ -2275,22 +1655,6 @@
         },
         "yt-dlp": {
             "hashes": [
-<<<<<<< HEAD
-                "sha256:7ee90572b4d313b582b99c89e4eccf779b57ff54edc331873c6b3fba77faa8b0",
-                "sha256:d6ff6798bd114cc48763564fcb2f296464ec1604f731e69b07a8814c89b170a2"
-            ],
-            "index": "pypi",
-            "markers": "python_version >= '3.8'",
-            "version": "==2024.4.9"
-        },
-        "zipp": {
-            "hashes": [
-                "sha256:206f5a15f2af3dbaee80769fb7dc6f249695e940acca08dfb2a4769fe61e538b",
-                "sha256:2884ed22e7d8961de1c9a05142eb69a247f120291bc0206a00a7642f09b5b715"
-            ],
-            "markers": "python_version >= '3.8'",
-            "version": "==3.18.1"
-=======
                 "sha256:b50a595abde523b5cc84d788f97e69c642503bd673ba740f709ebf65b5ec6592",
                 "sha256:e19f00f9e55e90bca1c94bcaf809aa33e51634be9f0de2df84a72d3206934f94"
             ],
@@ -2305,48 +1669,11 @@
             ],
             "markers": "python_version >= '3.8'",
             "version": "==3.19.2"
->>>>>>> fbf466b5
         }
     },
     "develop": {
         "astroid": {
             "hashes": [
-<<<<<<< HEAD
-                "sha256:951798f922990137ac090c53af473db7ab4e70c770e6d7fae0cec59f74411819",
-                "sha256:ac248253bfa4bd924a0de213707e7ebeeb3138abeb48d798784ead1e56d419d4"
-            ],
-            "markers": "python_full_version >= '3.8.0'",
-            "version": "==3.1.0"
-        },
-        "black": {
-            "hashes": [
-                "sha256:1bb9ca06e556a09f7f7177bc7cb604e5ed2d2df1e9119e4f7d2f1f7071c32e5d",
-                "sha256:21f9407063ec71c5580b8ad975653c66508d6a9f57bd008bb8691d273705adcd",
-                "sha256:4396ca365a4310beef84d446ca5016f671b10f07abdba3e4e4304218d2c71d33",
-                "sha256:44d99dfdf37a2a00a6f7a8dcbd19edf361d056ee51093b2445de7ca09adac965",
-                "sha256:5cd5b4f76056cecce3e69b0d4c228326d2595f506797f40b9233424e2524c070",
-                "sha256:64578cf99b6b46a6301bc28bdb89f9d6f9b592b1c5837818a177c98525dbe397",
-                "sha256:64e60a7edd71fd542a10a9643bf369bfd2644de95ec71e86790b063aa02ff745",
-                "sha256:652e55bb722ca026299eb74e53880ee2315b181dfdd44dca98e43448620ddec1",
-                "sha256:6644f97a7ef6f401a150cca551a1ff97e03c25d8519ee0bbc9b0058772882665",
-                "sha256:6ad001a9ddd9b8dfd1b434d566be39b1cd502802c8d38bbb1ba612afda2ef436",
-                "sha256:71d998b73c957444fb7c52096c3843875f4b6b47a54972598741fe9a7f737fcb",
-                "sha256:74eb9b5420e26b42c00a3ff470dc0cd144b80a766128b1771d07643165e08d0e",
-                "sha256:75a2d0b4f5eb81f7eebc31f788f9830a6ce10a68c91fbe0fade34fff7a2836e6",
-                "sha256:7852b05d02b5b9a8c893ab95863ef8986e4dda29af80bbbda94d7aee1abf8702",
-                "sha256:7f2966b9b2b3b7104fca9d75b2ee856fe3fdd7ed9e47c753a4bb1a675f2caab8",
-                "sha256:8e5537f456a22cf5cfcb2707803431d2feeb82ab3748ade280d6ccd0b40ed2e8",
-                "sha256:d4e71cdebdc8efeb6deaf5f2deb28325f8614d48426bed118ecc2dcaefb9ebf3",
-                "sha256:dae79397f367ac8d7adb6c779813328f6d690943f64b32983e896bcccd18cbad",
-                "sha256:e3a3a092b8b756c643fe45f4624dbd5a389f770a4ac294cf4d0fce6af86addaf",
-                "sha256:eb949f56a63c5e134dfdca12091e98ffb5fd446293ebae123d10fc1abad00b9e",
-                "sha256:f07b69fda20578367eaebbd670ff8fc653ab181e1ff95d84497f9fa20e7d0641",
-                "sha256:f95cece33329dc4aa3b0e1a771c41075812e46cf3d6e3f1dfe3d91ff09826ed2"
-            ],
-            "index": "pypi",
-            "markers": "python_version >= '3.8'",
-            "version": "==24.4.0"
-=======
                 "sha256:3eae9ea67c11c858cdd2c91337d2e816bd019ac897ca07d7b346ac10105fceb3",
                 "sha256:7099b5a60985529d8d46858befa103b82d0d05a5a5e8b816b5303ed96075e1d9"
             ],
@@ -2381,7 +1708,6 @@
             "index": "pypi",
             "markers": "python_version >= '3.8'",
             "version": "==24.4.2"
->>>>>>> fbf466b5
         },
         "cachetools": {
             "hashes": [
@@ -2432,19 +1758,11 @@
         },
         "filelock": {
             "hashes": [
-<<<<<<< HEAD
-                "sha256:404e5e9253aa60ad457cae1be07c0f0ca90a63931200a47d9b6a6af84fd7b45f",
-                "sha256:d13f466618bfde72bd2c18255e269f72542c6e70e7bac83a0232d6b1cc5c8cf4"
-            ],
-            "markers": "python_version >= '3.8'",
-            "version": "==3.13.4"
-=======
                 "sha256:2207938cbc1844345cb01a5a95524dae30f0ce089eba5b00378295a17e3e90cb",
                 "sha256:6ca1fffae96225dab4c6eaf1c4f4f28cd2568d3ec2a44e15a08520504de468e7"
             ],
             "markers": "python_version >= '3.8'",
             "version": "==3.15.4"
->>>>>>> fbf466b5
         },
         "iniconfig": {
             "hashes": [
@@ -2473,39 +1791,6 @@
         },
         "mypy": {
             "hashes": [
-<<<<<<< HEAD
-                "sha256:0235391f1c6f6ce487b23b9dbd1327b4ec33bb93934aa986efe8a9563d9349e6",
-                "sha256:190da1ee69b427d7efa8aa0d5e5ccd67a4fb04038c380237a0d96829cb157913",
-                "sha256:2418488264eb41f69cc64a69a745fad4a8f86649af4b1041a4c64ee61fc61129",
-                "sha256:3a3c007ff3ee90f69cf0a15cbcdf0995749569b86b6d2f327af01fd1b8aee9dc",
-                "sha256:3cc5da0127e6a478cddd906068496a97a7618a21ce9b54bde5bf7e539c7af974",
-                "sha256:48533cdd345c3c2e5ef48ba3b0d3880b257b423e7995dada04248725c6f77374",
-                "sha256:49c87c15aed320de9b438ae7b00c1ac91cd393c1b854c2ce538e2a72d55df150",
-                "sha256:4d3dbd346cfec7cb98e6cbb6e0f3c23618af826316188d587d1c1bc34f0ede03",
-                "sha256:571741dc4194b4f82d344b15e8837e8c5fcc462d66d076748142327626a1b6e9",
-                "sha256:587ce887f75dd9700252a3abbc9c97bbe165a4a630597845c61279cf32dfbf02",
-                "sha256:5d741d3fc7c4da608764073089e5f58ef6352bedc223ff58f2f038c2c4698a89",
-                "sha256:5e6061f44f2313b94f920e91b204ec600982961e07a17e0f6cd83371cb23f5c2",
-                "sha256:61758fabd58ce4b0720ae1e2fea5cfd4431591d6d590b197775329264f86311d",
-                "sha256:653265f9a2784db65bfca694d1edd23093ce49740b2244cde583aeb134c008f3",
-                "sha256:68edad3dc7d70f2f17ae4c6c1b9471a56138ca22722487eebacfd1eb5321d612",
-                "sha256:81a10926e5473c5fc3da8abb04119a1f5811a236dc3a38d92015cb1e6ba4cb9e",
-                "sha256:85ca5fcc24f0b4aeedc1d02f93707bccc04733f21d41c88334c5482219b1ccb3",
-                "sha256:a260627a570559181a9ea5de61ac6297aa5af202f06fd7ab093ce74e7181e43e",
-                "sha256:aceb1db093b04db5cd390821464504111b8ec3e351eb85afd1433490163d60cd",
-                "sha256:b685154e22e4e9199fc95f298661deea28aaede5ae16ccc8cbb1045e716b3e04",
-                "sha256:d357423fa57a489e8c47b7c85dfb96698caba13d66e086b412298a1a0ea3b0ed",
-                "sha256:d4d5ddc13421ba3e2e082a6c2d74c2ddb3979c39b582dacd53dd5d9431237185",
-                "sha256:e49499be624dead83927e70c756970a0bc8240e9f769389cdf5714b0784ca6bf",
-                "sha256:e54396d70be04b34f31d2edf3362c1edd023246c82f1730bbf8768c28db5361b",
-                "sha256:f88566144752999351725ac623471661c9d1cd8caa0134ff98cceeea181789f4",
-                "sha256:f8a67616990062232ee4c3952f41c779afac41405806042a8126fe96e098419f",
-                "sha256:fe28657de3bfec596bbeef01cb219833ad9d38dd5393fc649f4b366840baefe6"
-            ],
-            "index": "pypi",
-            "markers": "python_version >= '3.8'",
-            "version": "==1.9.0"
-=======
                 "sha256:0cd62192a4a32b77ceb31272d9e74d23cd88c8060c34d1d3622db3267679a5d9",
                 "sha256:1b3a2ffce52cc4dbaeee4df762f20a2905aa171ef157b82192f2e2f368eec05d",
                 "sha256:1f8f492d7db9e3593ef42d4f115f04e556130f2819ad33ab84551403e97dd4c0",
@@ -2537,7 +1822,6 @@
             "index": "pypi",
             "markers": "python_version >= '3.8'",
             "version": "==1.10.1"
->>>>>>> fbf466b5
         },
         "mypy-extensions": {
             "hashes": [
@@ -2549,19 +1833,11 @@
         },
         "packaging": {
             "hashes": [
-<<<<<<< HEAD
-                "sha256:2ddfb553fdf02fb784c234c7ba6ccc288296ceabec964ad2eae3777778130bc5",
-                "sha256:eb82c5e3e56209074766e6885bb04b8c38a0c015d0a30036ebe7ece34c9989e9"
-            ],
-            "markers": "python_version >= '3.7'",
-            "version": "==24.0"
-=======
                 "sha256:026ed72c8ed3fcce5bf8950572258698927fd1dbda10a5e981cdf0ac37f4f002",
                 "sha256:5b8f2217dbdbd2f7f384c41c628544e6d52f2d0f53c6d0c3ea61aa5d1d7ff124"
             ],
             "markers": "python_version >= '3.8'",
             "version": "==24.1"
->>>>>>> fbf466b5
         },
         "pathspec": {
             "hashes": [
@@ -2573,30 +1849,6 @@
         },
         "platformdirs": {
             "hashes": [
-<<<<<<< HEAD
-                "sha256:0614df2a2f37e1a662acbd8e2b25b92ccf8632929bc6d43467e17fe89c75e068",
-                "sha256:ef0cc731df711022c174543cb70a9b5bd22e5a9337c8624ef2c2ceb8ddad8768"
-            ],
-            "markers": "python_version >= '3.8'",
-            "version": "==4.2.0"
-        },
-        "pluggy": {
-            "hashes": [
-                "sha256:7db9f7b503d67d1c5b95f59773ebb58a8c1c288129a88665838012cfb07b8981",
-                "sha256:8c85c2876142a764e5b7548e7d9a0e0ddb46f5185161049a79b7e974454223be"
-            ],
-            "markers": "python_version >= '3.8'",
-            "version": "==1.4.0"
-        },
-        "pylint": {
-            "hashes": [
-                "sha256:507a5b60953874766d8a366e8e8c7af63e058b26345cfcb5f91f89d987fd6b74",
-                "sha256:6a69beb4a6f63debebaab0a3477ecd0f559aa726af4954fc948c51f7a2549e23"
-            ],
-            "index": "pypi",
-            "markers": "python_full_version >= '3.8.0'",
-            "version": "==3.1.0"
-=======
                 "sha256:2d7a1657e36a80ea911db832a8a6ece5ee53d8de21edd5cc5879af6530b1bfee",
                 "sha256:38b7b51f512eed9e84a22788b4bce1de17c0adb134d6becb09836e37d8654cd3"
             ],
@@ -2619,7 +1871,6 @@
             "index": "pypi",
             "markers": "python_full_version >= '3.8.0'",
             "version": "==3.2.5"
->>>>>>> fbf466b5
         },
         "pyproject-api": {
             "hashes": [
@@ -2631,21 +1882,12 @@
         },
         "pytest": {
             "hashes": [
-<<<<<<< HEAD
-                "sha256:2a8386cfc11fa9d2c50ee7b2a57e7d898ef90470a7a34c4b949ff59662bb78b7",
-                "sha256:ac978141a75948948817d360297b7aae0fcb9d6ff6bc9ec6d514b85d5a65c044"
-            ],
-            "index": "pypi",
-            "markers": "python_version >= '3.8'",
-            "version": "==8.1.1"
-=======
                 "sha256:c434598117762e2bd304e526244f67bf66bbd7b5d6cf22138be51ff661980343",
                 "sha256:de4bb8104e201939ccdc688b27a89a7be2079b22e2bd2b07f806b6ba71117977"
             ],
             "index": "pypi",
             "markers": "python_version >= '3.8'",
             "version": "==8.2.2"
->>>>>>> fbf466b5
         },
         "snakeviz": {
             "hashes": [
@@ -2658,19 +1900,11 @@
         },
         "tomlkit": {
             "hashes": [
-<<<<<<< HEAD
-                "sha256:5cd82d48a3dd89dee1f9d64420aa20ae65cfbd00668d6f094d7578a78efbb77b",
-                "sha256:7ca1cfc12232806517a8515047ba66a19369e71edf2439d0f5824f91032b6cc3"
-            ],
-            "markers": "python_version >= '3.7'",
-            "version": "==0.12.4"
-=======
                 "sha256:08ad192699734149f5b97b45f1f18dad7eb1b6d16bc72ad0c2335772650d7b72",
                 "sha256:7075d3042d03b80f603482d69bf0c8f345c2b30e41699fd8883227f89972b264"
             ],
             "markers": "python_version >= '3.8'",
             "version": "==0.13.0"
->>>>>>> fbf466b5
         },
         "tornado": {
             "hashes": [
@@ -2691,48 +1925,6 @@
         },
         "tox": {
             "hashes": [
-<<<<<<< HEAD
-                "sha256:0defb44f6dafd911b61788325741cc6b2e12ea71f987ac025ad4d649f1f1a104",
-                "sha256:2900c4eb7b716af4a928a7fdc2ed248ad6575294ed7cfae2ea41203937422847"
-            ],
-            "index": "pypi",
-            "markers": "python_version >= '3.8'",
-            "version": "==4.14.2"
-        },
-        "types-requests": {
-            "hashes": [
-                "sha256:4428df33c5503945c74b3f42e82b181e86ec7b724620419a2966e2de604ce1a1",
-                "sha256:6216cdac377c6b9a040ac1c0404f7284bd13199c0e1bb235f4324627e8898cf5"
-            ],
-            "index": "pypi",
-            "markers": "python_version >= '3.8'",
-            "version": "==2.31.0.20240406"
-        },
-        "types-setuptools": {
-            "hashes": [
-                "sha256:637cdb24a0d48a6ab362c09cfe3b89ecaa1c10666a8ba9452924e9a0ae00fa4a",
-                "sha256:ea64af0a96a674f8c40ba34c09c254f3c70bc3f218c6bffa1d0912bd91584a2f"
-            ],
-            "index": "pypi",
-            "markers": "python_version >= '3.8'",
-            "version": "==69.5.0.20240415"
-        },
-        "typing-extensions": {
-            "hashes": [
-                "sha256:83f085bd5ca59c80295fc2a82ab5dac679cbe02b9f33f7d83af68e241bea51b0",
-                "sha256:c1f94d72897edaf4ce775bb7558d5b79d8126906a14ea5ed1635921406c0387a"
-            ],
-            "markers": "python_version >= '3.8'",
-            "version": "==4.11.0"
-        },
-        "urllib3": {
-            "hashes": [
-                "sha256:450b20ec296a467077128bff42b73080516e71b56ff59a60a02bef2232c4fa9d",
-                "sha256:d0570876c61ab9e520d776c38acbbb5b05a776d3f9ff98a5c8fd5162a444cf19"
-            ],
-            "markers": "python_version >= '3.8'",
-            "version": "==2.2.1"
-=======
                 "sha256:43499656f9949edb681c0f907f86fbfee98677af9919d8b11ae5ad77cb800748",
                 "sha256:61e101061b977b46cf00093d4319438055290ad0009f84497a07bf2d2d7a06d0"
             ],
@@ -2773,7 +1965,6 @@
             ],
             "markers": "python_version >= '3.8'",
             "version": "==2.2.2"
->>>>>>> fbf466b5
         },
         "usdb-syncer": {
             "editable": true,
@@ -2781,19 +1972,11 @@
         },
         "virtualenv": {
             "hashes": [
-<<<<<<< HEAD
-                "sha256:7bb554bbdfeaacc3349fa614ea5bff6ac300fc7c335e9facf3a3bcfc703f45be",
-                "sha256:8aac4332f2ea6ef519c648d0bc48a5b1d324994753519919bddbb1aff25a104e"
-            ],
-            "markers": "python_version >= '3.7'",
-            "version": "==20.25.3"
-=======
                 "sha256:4c43a2a236279d9ea36a0d76f98d84bd6ca94ac4e0f4a3b9d46d05e10fea542a",
                 "sha256:8cc4a31139e796e9a7de2cd5cf2489de1217193116a8fd42328f1bd65f434589"
             ],
             "markers": "python_version >= '3.7'",
             "version": "==20.26.3"
->>>>>>> fbf466b5
         }
     }
 }